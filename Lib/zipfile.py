"""
Read and write ZIP files.

XXX references to utf-8 need further investigation.
"""
import io
import os
import re
import imp
import sys
import time
import stat
import shutil
import struct
import binascii


try:
    import zlib # We may need its compression method
    crc32 = zlib.crc32
except ImportError:
    zlib = None
    crc32 = binascii.crc32

try:
    import bz2 # We may need its compression method
except ImportError:
    bz2 = None

try:
    import lzma # We may need its compression method
except ImportError:
    lzma = None

__all__ = ["BadZipFile", "BadZipfile", "error",
           "ZIP_STORED", "ZIP_DEFLATED", "ZIP_BZIP2", "ZIP_LZMA",
           "is_zipfile", "ZipInfo", "ZipFile", "PyZipFile", "LargeZipFile"]

class BadZipFile(Exception):
    pass


class LargeZipFile(Exception):
    """
    Raised when writing a zipfile, the zipfile requires ZIP64 extensions
    and those extensions are disabled.
    """

error = BadZipfile = BadZipFile      # Pre-3.2 compatibility names


ZIP64_LIMIT = (1 << 31) - 1
ZIP_FILECOUNT_LIMIT = 1 << 16
ZIP_MAX_COMMENT = (1 << 16) - 1

# constants for Zip file compression methods
ZIP_STORED = 0
ZIP_DEFLATED = 8
ZIP_BZIP2 = 12
ZIP_LZMA = 14
# Other ZIP compression methods not supported

DEFAULT_VERSION = 20
ZIP64_VERSION = 45
BZIP2_VERSION = 46
LZMA_VERSION = 63
# we recognize (but not necessarily support) all features up to that version
MAX_EXTRACT_VERSION = 63

# Below are some formats and associated data for reading/writing headers using
# the struct module.  The names and structures of headers/records are those used
# in the PKWARE description of the ZIP file format:
#     http://www.pkware.com/documents/casestudies/APPNOTE.TXT
# (URL valid as of January 2008)

# The "end of central directory" structure, magic number, size, and indices
# (section V.I in the format document)
structEndArchive = b"<4s4H2LH"
stringEndArchive = b"PK\005\006"
sizeEndCentDir = struct.calcsize(structEndArchive)

_ECD_SIGNATURE = 0
_ECD_DISK_NUMBER = 1
_ECD_DISK_START = 2
_ECD_ENTRIES_THIS_DISK = 3
_ECD_ENTRIES_TOTAL = 4
_ECD_SIZE = 5
_ECD_OFFSET = 6
_ECD_COMMENT_SIZE = 7
# These last two indices are not part of the structure as defined in the
# spec, but they are used internally by this module as a convenience
_ECD_COMMENT = 8
_ECD_LOCATION = 9

# The "central directory" structure, magic number, size, and indices
# of entries in the structure (section V.F in the format document)
structCentralDir = "<4s4B4HL2L5H2L"
stringCentralDir = b"PK\001\002"
sizeCentralDir = struct.calcsize(structCentralDir)

# indexes of entries in the central directory structure
_CD_SIGNATURE = 0
_CD_CREATE_VERSION = 1
_CD_CREATE_SYSTEM = 2
_CD_EXTRACT_VERSION = 3
_CD_EXTRACT_SYSTEM = 4
_CD_FLAG_BITS = 5
_CD_COMPRESS_TYPE = 6
_CD_TIME = 7
_CD_DATE = 8
_CD_CRC = 9
_CD_COMPRESSED_SIZE = 10
_CD_UNCOMPRESSED_SIZE = 11
_CD_FILENAME_LENGTH = 12
_CD_EXTRA_FIELD_LENGTH = 13
_CD_COMMENT_LENGTH = 14
_CD_DISK_NUMBER_START = 15
_CD_INTERNAL_FILE_ATTRIBUTES = 16
_CD_EXTERNAL_FILE_ATTRIBUTES = 17
_CD_LOCAL_HEADER_OFFSET = 18

# The "local file header" structure, magic number, size, and indices
# (section V.A in the format document)
structFileHeader = "<4s2B4HL2L2H"
stringFileHeader = b"PK\003\004"
sizeFileHeader = struct.calcsize(structFileHeader)

_FH_SIGNATURE = 0
_FH_EXTRACT_VERSION = 1
_FH_EXTRACT_SYSTEM = 2
_FH_GENERAL_PURPOSE_FLAG_BITS = 3
_FH_COMPRESSION_METHOD = 4
_FH_LAST_MOD_TIME = 5
_FH_LAST_MOD_DATE = 6
_FH_CRC = 7
_FH_COMPRESSED_SIZE = 8
_FH_UNCOMPRESSED_SIZE = 9
_FH_FILENAME_LENGTH = 10
_FH_EXTRA_FIELD_LENGTH = 11

# The "Zip64 end of central directory locator" structure, magic number, and size
structEndArchive64Locator = "<4sLQL"
stringEndArchive64Locator = b"PK\x06\x07"
sizeEndCentDir64Locator = struct.calcsize(structEndArchive64Locator)

# The "Zip64 end of central directory" record, magic number, size, and indices
# (section V.G in the format document)
structEndArchive64 = "<4sQ2H2L4Q"
stringEndArchive64 = b"PK\x06\x06"
sizeEndCentDir64 = struct.calcsize(structEndArchive64)

_CD64_SIGNATURE = 0
_CD64_DIRECTORY_RECSIZE = 1
_CD64_CREATE_VERSION = 2
_CD64_EXTRACT_VERSION = 3
_CD64_DISK_NUMBER = 4
_CD64_DISK_NUMBER_START = 5
_CD64_NUMBER_ENTRIES_THIS_DISK = 6
_CD64_NUMBER_ENTRIES_TOTAL = 7
_CD64_DIRECTORY_SIZE = 8
_CD64_OFFSET_START_CENTDIR = 9

def _check_zipfile(fp):
    try:
        if _EndRecData(fp):
            return True         # file has correct magic number
    except IOError:
        pass
    return False

def is_zipfile(filename):
    """Quickly see if a file is a ZIP file by checking the magic number.

    The filename argument may be a file or file-like object too.
    """
    result = False
    try:
        if hasattr(filename, "read"):
            result = _check_zipfile(fp=filename)
        else:
            with open(filename, "rb") as fp:
                result = _check_zipfile(fp)
    except IOError:
        pass
    return result

def _EndRecData64(fpin, offset, endrec):
    """
    Read the ZIP64 end-of-archive records and use that to update endrec
    """
    try:
        fpin.seek(offset - sizeEndCentDir64Locator, 2)
    except IOError:
        # If the seek fails, the file is not large enough to contain a ZIP64
        # end-of-archive record, so just return the end record we were given.
        return endrec

    data = fpin.read(sizeEndCentDir64Locator)
    sig, diskno, reloff, disks = struct.unpack(structEndArchive64Locator, data)
    if sig != stringEndArchive64Locator:
        return endrec

    if diskno != 0 or disks != 1:
        raise BadZipFile("zipfiles that span multiple disks are not supported")

    # Assume no 'zip64 extensible data'
    fpin.seek(offset - sizeEndCentDir64Locator - sizeEndCentDir64, 2)
    data = fpin.read(sizeEndCentDir64)
    sig, sz, create_version, read_version, disk_num, disk_dir, \
            dircount, dircount2, dirsize, diroffset = \
            struct.unpack(structEndArchive64, data)
    if sig != stringEndArchive64:
        return endrec

    # Update the original endrec using data from the ZIP64 record
    endrec[_ECD_SIGNATURE] = sig
    endrec[_ECD_DISK_NUMBER] = disk_num
    endrec[_ECD_DISK_START] = disk_dir
    endrec[_ECD_ENTRIES_THIS_DISK] = dircount
    endrec[_ECD_ENTRIES_TOTAL] = dircount2
    endrec[_ECD_SIZE] = dirsize
    endrec[_ECD_OFFSET] = diroffset
    return endrec


def _EndRecData(fpin):
    """Return data from the "End of Central Directory" record, or None.

    The data is a list of the nine items in the ZIP "End of central dir"
    record followed by a tenth item, the file seek offset of this record."""

    # Determine file size
    fpin.seek(0, 2)
    filesize = fpin.tell()

    # Check to see if this is ZIP file with no archive comment (the
    # "end of central directory" structure should be the last item in the
    # file if this is the case).
    try:
        fpin.seek(-sizeEndCentDir, 2)
    except IOError:
        return None
    data = fpin.read()
    if data[0:4] == stringEndArchive and data[-2:] == b"\000\000":
        # the signature is correct and there's no comment, unpack structure
        endrec = struct.unpack(structEndArchive, data)
        endrec=list(endrec)

        # Append a blank comment and record start offset
        endrec.append(b"")
        endrec.append(filesize - sizeEndCentDir)

        # Try to read the "Zip64 end of central directory" structure
        return _EndRecData64(fpin, -sizeEndCentDir, endrec)

    # Either this is not a ZIP file, or it is a ZIP file with an archive
    # comment.  Search the end of the file for the "end of central directory"
    # record signature. The comment is the last item in the ZIP file and may be
    # up to 64K long.  It is assumed that the "end of central directory" magic
    # number does not appear in the comment.
    maxCommentStart = max(filesize - (1 << 16) - sizeEndCentDir, 0)
    fpin.seek(maxCommentStart, 0)
    data = fpin.read()
    start = data.rfind(stringEndArchive)
    if start >= 0:
        # found the magic number; attempt to unpack and interpret
        recData = data[start:start+sizeEndCentDir]
        endrec = list(struct.unpack(structEndArchive, recData))
        commentSize = endrec[_ECD_COMMENT_SIZE] #as claimed by the zip file
        comment = data[start+sizeEndCentDir:start+sizeEndCentDir+commentSize]
        endrec.append(comment)
        endrec.append(maxCommentStart + start)

        # Try to read the "Zip64 end of central directory" structure
        return _EndRecData64(fpin, maxCommentStart + start - filesize,
                             endrec)

    # Unable to find a valid end of central directory structure
    return


class ZipInfo (object):
    """Class with attributes describing each file in the ZIP archive."""

    __slots__ = (
            'orig_filename',
            'filename',
            'date_time',
            'compress_type',
            'comment',
            'extra',
            'create_system',
            'create_version',
            'extract_version',
            'reserved',
            'flag_bits',
            'volume',
            'internal_attr',
            'external_attr',
            'header_offset',
            'CRC',
            'compress_size',
            'file_size',
            '_raw_time',
        )

    def __init__(self, filename="NoName", date_time=(1980,1,1,0,0,0)):
        self.orig_filename = filename   # Original file name in archive

        # Terminate the file name at the first null byte.  Null bytes in file
        # names are used as tricks by viruses in archives.
        null_byte = filename.find(chr(0))
        if null_byte >= 0:
            filename = filename[0:null_byte]
        # This is used to ensure paths in generated ZIP files always use
        # forward slashes as the directory separator, as required by the
        # ZIP format specification.
        if os.sep != "/" and os.sep in filename:
            filename = filename.replace(os.sep, "/")

        self.filename = filename        # Normalized file name
        self.date_time = date_time      # year, month, day, hour, min, sec

        if date_time[0] < 1980:
            raise ValueError('ZIP does not support timestamps before 1980')

        # Standard values:
        self.compress_type = ZIP_STORED # Type of compression for the file
        self.comment = b""              # Comment for each file
        self.extra = b""                # ZIP extra data
        if sys.platform == 'win32':
            self.create_system = 0          # System which created ZIP archive
        else:
            # Assume everything else is unix-y
            self.create_system = 3          # System which created ZIP archive
        self.create_version = DEFAULT_VERSION  # Version which created ZIP archive
        self.extract_version = DEFAULT_VERSION # Version needed to extract archive
        self.reserved = 0               # Must be zero
        self.flag_bits = 0              # ZIP flag bits
        self.volume = 0                 # Volume number of file header
        self.internal_attr = 0          # Internal attributes
        self.external_attr = 0          # External file attributes
        # Other attributes are set by class ZipFile:
        # header_offset         Byte offset to the file header
        # CRC                   CRC-32 of the uncompressed file
        # compress_size         Size of the compressed file
        # file_size             Size of the uncompressed file

    def FileHeader(self):
        """Return the per-file header as a string."""
        dt = self.date_time
        dosdate = (dt[0] - 1980) << 9 | dt[1] << 5 | dt[2]
        dostime = dt[3] << 11 | dt[4] << 5 | (dt[5] // 2)
        if self.flag_bits & 0x08:
            # Set these to zero because we write them after the file data
            CRC = compress_size = file_size = 0
        else:
            CRC = self.CRC
            compress_size = self.compress_size
            file_size = self.file_size

        extra = self.extra

        min_version = 0
        if file_size > ZIP64_LIMIT or compress_size > ZIP64_LIMIT:
            # File is larger than what fits into a 4 byte integer,
            # fall back to the ZIP64 extension
            fmt = '<HHQQ'
            extra = extra + struct.pack(fmt,
                    1, struct.calcsize(fmt)-4, file_size, compress_size)
            file_size = 0xffffffff
            compress_size = 0xffffffff
            min_version = ZIP64_VERSION

        if self.compress_type == ZIP_BZIP2:
            min_version = max(BZIP2_VERSION, min_version)
        elif self.compress_type == ZIP_LZMA:
            min_version = max(LZMA_VERSION, min_version)

        self.extract_version = max(min_version, self.extract_version)
        self.create_version = max(min_version, self.create_version)
        filename, flag_bits = self._encodeFilenameFlags()
        header = struct.pack(structFileHeader, stringFileHeader,
                 self.extract_version, self.reserved, flag_bits,
                 self.compress_type, dostime, dosdate, CRC,
                 compress_size, file_size,
                 len(filename), len(extra))
        return header + filename + extra

    def _encodeFilenameFlags(self):
        try:
            return self.filename.encode('ascii'), self.flag_bits
        except UnicodeEncodeError:
            return self.filename.encode('utf-8'), self.flag_bits | 0x800

    def _decodeExtra(self):
        # Try to decode the extra field.
        extra = self.extra
        unpack = struct.unpack
        while extra:
            tp, ln = unpack('<HH', extra[:4])
            if tp == 1:
                if ln >= 24:
                    counts = unpack('<QQQ', extra[4:28])
                elif ln == 16:
                    counts = unpack('<QQ', extra[4:20])
                elif ln == 8:
                    counts = unpack('<Q', extra[4:12])
                elif ln == 0:
                    counts = ()
                else:
                    raise RuntimeError("Corrupt extra field %s"%(ln,))

                idx = 0

                # ZIP64 extension (large files and/or large archives)
                if self.file_size in (0xffffffffffffffff, 0xffffffff):
                    self.file_size = counts[idx]
                    idx += 1

                if self.compress_size == 0xFFFFFFFF:
                    self.compress_size = counts[idx]
                    idx += 1

                if self.header_offset == 0xffffffff:
                    old = self.header_offset
                    self.header_offset = counts[idx]
                    idx+=1

            extra = extra[ln+4:]


class _ZipDecrypter:
    """Class to handle decryption of files stored within a ZIP archive.

    ZIP supports a password-based form of encryption. Even though known
    plaintext attacks have been found against it, it is still useful
    to be able to get data out of such a file.

    Usage:
        zd = _ZipDecrypter(mypwd)
        plain_char = zd(cypher_char)
        plain_text = map(zd, cypher_text)
    """

    def _GenerateCRCTable():
        """Generate a CRC-32 table.

        ZIP encryption uses the CRC32 one-byte primitive for scrambling some
        internal keys. We noticed that a direct implementation is faster than
        relying on binascii.crc32().
        """
        poly = 0xedb88320
        table = [0] * 256
        for i in range(256):
            crc = i
            for j in range(8):
                if crc & 1:
                    crc = ((crc >> 1) & 0x7FFFFFFF) ^ poly
                else:
                    crc = ((crc >> 1) & 0x7FFFFFFF)
            table[i] = crc
        return table
    crctable = _GenerateCRCTable()

    def _crc32(self, ch, crc):
        """Compute the CRC32 primitive on one byte."""
        return ((crc >> 8) & 0xffffff) ^ self.crctable[(crc ^ ch) & 0xff]

    def __init__(self, pwd):
        self.key0 = 305419896
        self.key1 = 591751049
        self.key2 = 878082192
        for p in pwd:
            self._UpdateKeys(p)

    def _UpdateKeys(self, c):
        self.key0 = self._crc32(c, self.key0)
        self.key1 = (self.key1 + (self.key0 & 255)) & 4294967295
        self.key1 = (self.key1 * 134775813 + 1) & 4294967295
        self.key2 = self._crc32((self.key1 >> 24) & 255, self.key2)

    def __call__(self, c):
        """Decrypt a single character."""
        assert isinstance(c, int)
        k = self.key2 | 2
        c = c ^ (((k * (k^1)) >> 8) & 255)
        self._UpdateKeys(c)
        return c


class LZMACompressor:

    def __init__(self):
        self._comp = None

    def _init(self):
        props = lzma._encode_filter_properties({'id': lzma.FILTER_LZMA1})
        self._comp = lzma.LZMACompressor(lzma.FORMAT_RAW, filters=[
                lzma._decode_filter_properties(lzma.FILTER_LZMA1, props)
        ])
        return struct.pack('<BBH', 9, 4, len(props)) + props

    def compress(self, data):
        if self._comp is None:
            return self._init() + self._comp.compress(data)
        return self._comp.compress(data)

    def flush(self):
        if self._comp is None:
            return self._init() + self._comp.flush()
        return self._comp.flush()


class LZMADecompressor:

    def __init__(self):
        self._decomp = None
        self._unconsumed = b''
        self.eof = False

    def decompress(self, data):
        if self._decomp is None:
            self._unconsumed += data
            if len(self._unconsumed) <= 4:
                return b''
            psize, = struct.unpack('<H', self._unconsumed[2:4])
            if len(self._unconsumed) <= 4 + psize:
                return b''

            self._decomp = lzma.LZMADecompressor(lzma.FORMAT_RAW, filters=[
                    lzma._decode_filter_properties(lzma.FILTER_LZMA1,
                            self._unconsumed[4:4 + psize])
            ])
            data = self._unconsumed[4 + psize:]
            del self._unconsumed

        result = self._decomp.decompress(data)
        self.eof = self._decomp.eof
        return result


compressor_names = {
    0: 'store',
    1: 'shrink',
    2: 'reduce',
    3: 'reduce',
    4: 'reduce',
    5: 'reduce',
    6: 'implode',
    7: 'tokenize',
    8: 'deflate',
    9: 'deflate64',
    10: 'implode',
    12: 'bzip2',
    14: 'lzma',
    18: 'terse',
    19: 'lz77',
    97: 'wavpack',
    98: 'ppmd',
}

def _check_compression(compression):
    if compression == ZIP_STORED:
        pass
    elif compression == ZIP_DEFLATED:
        if not zlib:
            raise RuntimeError(
                    "Compression requires the (missing) zlib module")
    elif compression == ZIP_BZIP2:
        if not bz2:
            raise RuntimeError(
                    "Compression requires the (missing) bz2 module")
    elif compression == ZIP_LZMA:
        if not lzma:
            raise RuntimeError(
                    "Compression requires the (missing) lzma module")
    else:
        raise RuntimeError("That compression method is not supported")


def _get_compressor(compress_type):
    if compress_type == ZIP_DEFLATED:
        return zlib.compressobj(zlib.Z_DEFAULT_COMPRESSION,
             zlib.DEFLATED, -15)
    elif compress_type == ZIP_BZIP2:
        return bz2.BZ2Compressor()
    elif compress_type == ZIP_LZMA:
        return LZMACompressor()
    else:
        return None


def _get_decompressor(compress_type):
    if compress_type == ZIP_STORED:
        return None
    elif compress_type == ZIP_DEFLATED:
        return zlib.decompressobj(-15)
    elif compress_type == ZIP_BZIP2:
        return bz2.BZ2Decompressor()
    elif compress_type == ZIP_LZMA:
        return LZMADecompressor()
    else:
        descr = compressor_names.get(compress_type)
        if descr:
            raise NotImplementedError("compression type %d (%s)" % (compress_type, descr))
        else:
            raise NotImplementedError("compression type %d" % (compress_type,))


class ZipExtFile(io.BufferedIOBase):
    """File-like object for reading an archive member.
       Is returned by ZipFile.open().
    """

    # Max size supported by decompressor.
    MAX_N = 1 << 31 - 1

    # Read from compressed files in 4k blocks.
    MIN_READ_SIZE = 4096

    # Search for universal newlines or line chunks.
    PATTERN = re.compile(br'^(?P<chunk>[^\r\n]+)|(?P<newline>\n|\r\n?)')

    def __init__(self, fileobj, mode, zipinfo, decrypter=None,
                 close_fileobj=False):
        self._fileobj = fileobj
        self._decrypter = decrypter
        self._close_fileobj = close_fileobj

        self._compress_type = zipinfo.compress_type
        self._compress_left = zipinfo.compress_size
        self._left = zipinfo.file_size

        self._decompressor = _get_decompressor(self._compress_type)

        self._eof = False
        self._readbuffer = b''
        self._offset = 0

        self._universal = 'U' in mode
        self.newlines = None

        # Adjust read size for encrypted files since the first 12 bytes
        # are for the encryption/password information.
        if self._decrypter is not None:
            self._compress_left -= 12

        self.mode = mode
        self.name = zipinfo.filename

        if hasattr(zipinfo, 'CRC'):
            self._expected_crc = zipinfo.CRC
            self._running_crc = crc32(b'') & 0xffffffff
        else:
            self._expected_crc = None

    def readline(self, limit=-1):
        """Read and return a line from the stream.

        If limit is specified, at most limit bytes will be read.
        """

        if not self._universal and limit < 0:
            # Shortcut common case - newline found in buffer.
            i = self._readbuffer.find(b'\n', self._offset) + 1
            if i > 0:
                line = self._readbuffer[self._offset: i]
                self._offset = i
                return line

        if not self._universal:
            return io.BufferedIOBase.readline(self, limit)

        line = b''
        while limit < 0 or len(line) < limit:
            readahead = self.peek(2)
            if readahead == b'':
                return line

            #
            # Search for universal newlines or line chunks.
            #
            # The pattern returns either a line chunk or a newline, but not
            # both. Combined with peek(2), we are assured that the sequence
            # '\r\n' is always retrieved completely and never split into
            # separate newlines - '\r', '\n' due to coincidental readaheads.
            #
            match = self.PATTERN.search(readahead)
            newline = match.group('newline')
            if newline is not None:
                if self.newlines is None:
                    self.newlines = []
                if newline not in self.newlines:
                    self.newlines.append(newline)
                self._offset += len(newline)
                return line + b'\n'

            chunk = match.group('chunk')
            if limit >= 0:
                chunk = chunk[: limit - len(line)]

            self._offset += len(chunk)
            line += chunk

        return line

    def peek(self, n=1):
        """Returns buffered bytes without advancing the position."""
        if n > len(self._readbuffer) - self._offset:
            chunk = self.read(n)
            if len(chunk) > self._offset:
                self._readbuffer = chunk + self._readbuffer[self._offset:]
                self._offset = 0
            else:
                self._offset -= len(chunk)

        # Return up to 512 bytes to reduce allocation overhead for tight loops.
        return self._readbuffer[self._offset: self._offset + 512]

    def readable(self):
        return True

    def read(self, n=-1):
        """Read and return up to n bytes.
        If the argument is omitted, None, or negative, data is read and returned until EOF is reached..
        """
        if n is None or n < 0:
            buf = self._readbuffer[self._offset:]
            self._readbuffer = b''
            self._offset = 0
            while not self._eof:
                buf += self._read1(self.MAX_N)
            return buf

        end = n + self._offset
        if end < len(self._readbuffer):
            buf = self._readbuffer[self._offset:end]
            self._offset = end
            return buf

        n = end - len(self._readbuffer)
        buf = self._readbuffer[self._offset:]
        self._readbuffer = b''
        self._offset = 0
        while n > 0 and not self._eof:
            data = self._read1(n)
            if n < len(data):
                self._readbuffer = data
                self._offset = n
                buf += data[:n]
                break
            buf += data
            n -= len(data)
        return buf

    def _update_crc(self, newdata):
        # Update the CRC using the given data.
        if self._expected_crc is None:
            # No need to compute the CRC if we don't have a reference value
            return
        self._running_crc = crc32(newdata, self._running_crc) & 0xffffffff
        # Check the CRC if we're at the end of the file
        if self._eof and self._running_crc != self._expected_crc:
            raise BadZipFile("Bad CRC-32 for file %r" % self.name)

    def read1(self, n):
        """Read up to n bytes with at most one read() system call."""

        if n is None or n < 0:
            buf = self._readbuffer[self._offset:]
            self._readbuffer = b''
            self._offset = 0
            data = self._read1(self.MAX_N)
            buf += data
            return buf

        end = n + self._offset
        if end < len(self._readbuffer):
            buf = self._readbuffer[self._offset:end]
            self._offset = end
            return buf

        n = end - len(self._readbuffer)
        buf = self._readbuffer[self._offset:]
        self._readbuffer = b''
        self._offset = 0
        if n > 0:
            data = self._read1(n)
            if n < len(data):
                self._readbuffer = data
                self._offset = n
                data = data[:n]
            buf += data
        return buf

    def _read1(self, n):
        # Read up to n compressed bytes with at most one read() system call,
        # decrypt and decompress them.
        if self._eof or n <= 0:
            return b''

        # Read from file.
        if self._compress_type == ZIP_DEFLATED:
            ## Handle unconsumed data.
            data = self._decompressor.unconsumed_tail
            if n > len(data):
                data += self._read2(n - len(data))
        else:
            data = self._read2(n)

        if self._compress_type == ZIP_STORED:
            self._eof = self._compress_left <= 0
        elif self._compress_type == ZIP_DEFLATED:
            n = max(n, self.MIN_READ_SIZE)
            data = self._decompressor.decompress(data, n)
            self._eof = (self._decompressor.eof or
                    self._compress_left <= 0 and
                    not self._decompressor.unconsumed_tail)
            if self._eof:
                data += self._decompressor.flush()
        else:
            data = self._decompressor.decompress(data)
            self._eof = self._decompressor.eof or self._compress_left <= 0

        data = data[:self._left]
        self._left -= len(data)
        if self._left <= 0:
            self._eof = True
        self._update_crc(data)
        return data

    def _read2(self, n):
        if self._compress_left <= 0:
            return b''

        n = max(n, self.MIN_READ_SIZE)
        n = min(n, self._compress_left)

        data = self._fileobj.read(n)
        self._compress_left -= len(data)

        if self._decrypter is not None:
            data = bytes(map(self._decrypter, data))
        return data

    def close(self):
        try:
            if self._close_fileobj:
                self._fileobj.close()
        finally:
            super().close()


class ZipFile:
    """ Class with methods to open, read, write, close, list zip files.

    z = ZipFile(file, mode="r", compression=ZIP_STORED, allowZip64=False)

    file: Either the path to the file, or a file-like object.
          If it is a path, the file will be opened and closed by ZipFile.
    mode: The mode can be either read "r", write "w" or append "a".
    compression: ZIP_STORED (no compression), ZIP_DEFLATED (requires zlib),
                 ZIP_BZIP2 (requires bz2) or ZIP_LZMA (requires lzma).
    allowZip64: if True ZipFile will create files with ZIP64 extensions when
                needed, otherwise it will raise an exception when this would
                be necessary.

    """

    fp = None                   # Set here since __del__ checks it

    def __init__(self, file, mode="r", compression=ZIP_STORED, allowZip64=False):
        """Open the ZIP file with mode read "r", write "w" or append "a"."""
        if mode not in ("r", "w", "a"):
            raise RuntimeError('ZipFile() requires mode "r", "w", or "a"')

        _check_compression(compression)

        self._allowZip64 = allowZip64
        self._didModify = False
        self.debug = 0  # Level of printing: 0 through 3
        self.NameToInfo = {}    # Find file info given name
        self.filelist = []      # List of ZipInfo instances for archive
        self.compression = compression  # Method of compression
        self.mode = key = mode.replace('b', '')[0]
        self.pwd = None
        self._comment = b''

        # Check if we were passed a file-like object
        if isinstance(file, str):
            # No, it's a filename
            self._filePassed = 0
            self.filename = file
            modeDict = {'r' : 'rb', 'w': 'wb', 'a' : 'r+b'}
            try:
                self.fp = io.open(file, modeDict[mode])
            except IOError:
                if mode == 'a':
                    mode = key = 'w'
                    self.fp = io.open(file, modeDict[mode])
                else:
                    raise
        else:
            self._filePassed = 1
            self.fp = file
            self.filename = getattr(file, 'name', None)

        try:
            if key == 'r':
                self._RealGetContents()
            elif key == 'w':
                # set the modified flag so central directory gets written
                # even if no files are added to the archive
                self._didModify = True
            elif key == 'a':
                try:
                    # See if file is a zip file
                    self._RealGetContents()
                    # seek to start of directory and overwrite
                    self.fp.seek(self.start_dir, 0)
                except BadZipFile:
                    # file is not a zip file, just append
                    self.fp.seek(0, 2)

                    # set the modified flag so central directory gets written
                    # even if no files are added to the archive
                    self._didModify = True
            else:
                raise RuntimeError('Mode must be "r", "w" or "a"')
        except:
            fp = self.fp
            self.fp = None
            if not self._filePassed:
                fp.close()
            raise

    def __enter__(self):
        return self

    def __exit__(self, type, value, traceback):
        self.close()

    def _RealGetContents(self):
        """Read in the table of contents for the ZIP file."""
        fp = self.fp
        try:
            endrec = _EndRecData(fp)
        except IOError:
            raise BadZipFile("File is not a zip file")
        if not endrec:
            raise BadZipFile("File is not a zip file")
        if self.debug > 1:
            print(endrec)
        size_cd = endrec[_ECD_SIZE]             # bytes in central directory
        offset_cd = endrec[_ECD_OFFSET]         # offset of central directory
        self._comment = endrec[_ECD_COMMENT]    # archive comment

        # "concat" is zero, unless zip was concatenated to another file
        concat = endrec[_ECD_LOCATION] - size_cd - offset_cd
        if endrec[_ECD_SIGNATURE] == stringEndArchive64:
            # If Zip64 extension structures are present, account for them
            concat -= (sizeEndCentDir64 + sizeEndCentDir64Locator)

        if self.debug > 2:
            inferred = concat + offset_cd
            print("given, inferred, offset", offset_cd, inferred, concat)
        # self.start_dir:  Position of start of central directory
        self.start_dir = offset_cd + concat
        fp.seek(self.start_dir, 0)
        data = fp.read(size_cd)
        fp = io.BytesIO(data)
        total = 0
        while total < size_cd:
            centdir = fp.read(sizeCentralDir)
            if centdir[0:4] != stringCentralDir:
                raise BadZipFile("Bad magic number for central directory")
            centdir = struct.unpack(structCentralDir, centdir)
            if self.debug > 2:
                print(centdir)
            filename = fp.read(centdir[_CD_FILENAME_LENGTH])
            flags = centdir[5]
            if flags & 0x800:
                # UTF-8 file names extension
                filename = filename.decode('utf-8')
            else:
                # Historical ZIP filename encoding
                filename = filename.decode('cp437')
            # Create ZipInfo instance to store file information
            x = ZipInfo(filename)
            x.extra = fp.read(centdir[_CD_EXTRA_FIELD_LENGTH])
            x.comment = fp.read(centdir[_CD_COMMENT_LENGTH])
            x.header_offset = centdir[_CD_LOCAL_HEADER_OFFSET]
            (x.create_version, x.create_system, x.extract_version, x.reserved,
                x.flag_bits, x.compress_type, t, d,
                x.CRC, x.compress_size, x.file_size) = centdir[1:12]
            if x.extract_version > MAX_EXTRACT_VERSION:
                raise NotImplementedError("zip file version %.1f" %
                                          (x.extract_version / 10))
            x.volume, x.internal_attr, x.external_attr = centdir[15:18]
            # Convert date/time code to (year, month, day, hour, min, sec)
            x._raw_time = t
            x.date_time = ( (d>>9)+1980, (d>>5)&0xF, d&0x1F,
                                     t>>11, (t>>5)&0x3F, (t&0x1F) * 2 )

            x._decodeExtra()
            x.header_offset = x.header_offset + concat
            self.filelist.append(x)
            self.NameToInfo[x.filename] = x

            # update total bytes read from central directory
            total = (total + sizeCentralDir + centdir[_CD_FILENAME_LENGTH]
                     + centdir[_CD_EXTRA_FIELD_LENGTH]
                     + centdir[_CD_COMMENT_LENGTH])

            if self.debug > 2:
                print("total", total)


    def namelist(self):
        """Return a list of file names in the archive."""
        return [data.filename for data in self.filelist]

    def infolist(self):
        """Return a list of class ZipInfo instances for files in the
        archive."""
        return self.filelist

    def printdir(self, file=None):
        """Print a table of contents for the zip file."""
        print("%-46s %19s %12s" % ("File Name", "Modified    ", "Size"),
              file=file)
        for zinfo in self.filelist:
            date = "%d-%02d-%02d %02d:%02d:%02d" % zinfo.date_time[:6]
            print("%-46s %s %12d" % (zinfo.filename, date, zinfo.file_size),
                  file=file)

    def testzip(self):
        """Read all the files and check the CRC."""
        chunk_size = 2 ** 20
        for zinfo in self.filelist:
            try:
                # Read by chunks, to avoid an OverflowError or a
                # MemoryError with very large embedded files.
                with self.open(zinfo.filename, "r") as f:
                    while f.read(chunk_size):     # Check CRC-32
                        pass
            except BadZipFile:
                return zinfo.filename

    def getinfo(self, name):
        """Return the instance of ZipInfo given 'name'."""
        info = self.NameToInfo.get(name)
        if info is None:
            raise KeyError(
                'There is no item named %r in the archive' % name)

        return info

    def setpassword(self, pwd):
        """Set default password for encrypted files."""
        if pwd and not isinstance(pwd, bytes):
            raise TypeError("pwd: expected bytes, got %s" % type(pwd))
        if pwd:
            self.pwd = pwd
        else:
            self.pwd = None

    @property
    def comment(self):
        """The comment text associated with the ZIP file."""
        return self._comment

    @comment.setter
    def comment(self, comment):
        if not isinstance(comment, bytes):
            raise TypeError("comment: expected bytes, got %s" % type(comment))
        # check for valid comment length
        if len(comment) >= ZIP_MAX_COMMENT:
            if self.debug:
                print('Archive comment is too long; truncating to %d bytes'
                        % ZIP_MAX_COMMENT)
            comment = comment[:ZIP_MAX_COMMENT]
        self._comment = comment
        self._didModify = True

    def read(self, name, pwd=None):
        """Return file bytes (as a string) for name."""
        with self.open(name, "r", pwd) as fp:
            return fp.read()

    def open(self, name, mode="r", pwd=None):
        """Return file-like object for 'name'."""
        if mode not in ("r", "U", "rU"):
            raise RuntimeError('open() requires mode "r", "U", or "rU"')
        if pwd and not isinstance(pwd, bytes):
            raise TypeError("pwd: expected bytes, got %s" % type(pwd))
        if not self.fp:
            raise RuntimeError(
                  "Attempt to read ZIP archive that was already closed")

        # Only open a new file for instances where we were not
        # given a file object in the constructor
        if self._filePassed:
            zef_file = self.fp
        else:
            zef_file = io.open(self.filename, 'rb')

        try:
            # Make sure we have an info object
            if isinstance(name, ZipInfo):
                # 'name' is already an info object
                zinfo = name
            else:
                # Get info object for name
                zinfo = self.getinfo(name)
<<<<<<< HEAD
            except KeyError:
                if not self._filePassed:
                    zef_file.close()
                raise
        zef_file.seek(zinfo.header_offset, 0)

        # Skip the file header:
        fheader = zef_file.read(sizeFileHeader)
        if fheader[0:4] != stringFileHeader:
            raise BadZipFile("Bad magic number for file header")

        fheader = struct.unpack(structFileHeader, fheader)
        fname = zef_file.read(fheader[_FH_FILENAME_LENGTH])
        if fheader[_FH_EXTRA_FIELD_LENGTH]:
            zef_file.read(fheader[_FH_EXTRA_FIELD_LENGTH])

        if zinfo.flag_bits & 0x20:
            # Zip 2.7: compressed patched data
            raise NotImplementedError("compressed patched data (flag bit 5)")

        if zinfo.flag_bits & 0x40:
            # strong encryption
            raise NotImplementedError("strong encryption (flag bit 6)")

        if zinfo.flag_bits & 0x800:
            # UTF-8 filename
            fname_str = fname.decode("utf-8")
        else:
            fname_str = fname.decode("cp437")
=======
            zef_file.seek(zinfo.header_offset, 0)

            # Skip the file header:
            fheader = zef_file.read(sizeFileHeader)
            if fheader[0:4] != stringFileHeader:
                raise BadZipFile("Bad magic number for file header")
>>>>>>> 17babc5e

            fheader = struct.unpack(structFileHeader, fheader)
            fname = zef_file.read(fheader[_FH_FILENAME_LENGTH])
            if fheader[_FH_EXTRA_FIELD_LENGTH]:
                zef_file.read(fheader[_FH_EXTRA_FIELD_LENGTH])

            if zinfo.flag_bits & 0x800:
                # UTF-8 filename
                fname_str = fname.decode("utf-8")
            else:
                fname_str = fname.decode("cp437")

            if fname_str != zinfo.orig_filename:
                raise BadZipFile(
                    'File name in directory %r and header %r differ.'
                    % (zinfo.orig_filename, fname))

            # check for encrypted flag & handle password
            is_encrypted = zinfo.flag_bits & 0x1
            zd = None
            if is_encrypted:
                if not pwd:
                    pwd = self.pwd
                if not pwd:
                    raise RuntimeError("File %s is encrypted, password "
                                       "required for extraction" % name)

                zd = _ZipDecrypter(pwd)
                # The first 12 bytes in the cypher stream is an encryption header
                #  used to strengthen the algorithm. The first 11 bytes are
                #  completely random, while the 12th contains the MSB of the CRC,
                #  or the MSB of the file time depending on the header type
                #  and is used to check the correctness of the password.
                header = zef_file.read(12)
                h = list(map(zd, header[0:12]))
                if zinfo.flag_bits & 0x8:
                    # compare against the file type from extended local headers
                    check_byte = (zinfo._raw_time >> 8) & 0xff
                else:
                    # compare against the CRC otherwise
                    check_byte = (zinfo.CRC >> 24) & 0xff
                if h[11] != check_byte:
                    raise RuntimeError("Bad password for file", name)

            return ZipExtFile(zef_file, mode, zinfo, zd,
                              close_fileobj=not self._filePassed)
        except:
            if not self._filePassed:
                zef_file.close()
            raise

    def extract(self, member, path=None, pwd=None):
        """Extract a member from the archive to the current working directory,
           using its full name. Its file information is extracted as accurately
           as possible. `member' may be a filename or a ZipInfo object. You can
           specify a different directory using `path'.
        """
        if not isinstance(member, ZipInfo):
            member = self.getinfo(member)

        if path is None:
            path = os.getcwd()

        return self._extract_member(member, path, pwd)

    def extractall(self, path=None, members=None, pwd=None):
        """Extract all members from the archive to the current working
           directory. `path' specifies a different directory to extract to.
           `members' is optional and must be a subset of the list returned
           by namelist().
        """
        if members is None:
            members = self.namelist()

        for zipinfo in members:
            self.extract(zipinfo, path, pwd)

    def _extract_member(self, member, targetpath, pwd):
        """Extract the ZipInfo object 'member' to a physical
           file on the path targetpath.
        """
        # build the destination pathname, replacing
        # forward slashes to platform specific separators.
        # Strip trailing path separator, unless it represents the root.
        if (targetpath[-1:] in (os.path.sep, os.path.altsep)
            and len(os.path.splitdrive(targetpath)[1]) > 1):
            targetpath = targetpath[:-1]

        # don't include leading "/" from file name if present
        if member.filename[0] == '/':
            targetpath = os.path.join(targetpath, member.filename[1:])
        else:
            targetpath = os.path.join(targetpath, member.filename)

        targetpath = os.path.normpath(targetpath)

        # Create all upper directories if necessary.
        upperdirs = os.path.dirname(targetpath)
        if upperdirs and not os.path.exists(upperdirs):
            os.makedirs(upperdirs)

        if member.filename[-1] == '/':
            if not os.path.isdir(targetpath):
                os.mkdir(targetpath)
            return targetpath

        with self.open(member, pwd=pwd) as source, \
             open(targetpath, "wb") as target:
            shutil.copyfileobj(source, target)

        return targetpath

    def _writecheck(self, zinfo):
        """Check for errors before writing a file to the archive."""
        if zinfo.filename in self.NameToInfo:
            if self.debug:      # Warning for duplicate names
                print("Duplicate name:", zinfo.filename)
        if self.mode not in ("w", "a"):
            raise RuntimeError('write() requires mode "w" or "a"')
        if not self.fp:
            raise RuntimeError(
                  "Attempt to write ZIP archive that was already closed")
        _check_compression(zinfo.compress_type)
        if zinfo.file_size > ZIP64_LIMIT:
            if not self._allowZip64:
                raise LargeZipFile("Filesize would require ZIP64 extensions")
        if zinfo.header_offset > ZIP64_LIMIT:
            if not self._allowZip64:
                raise LargeZipFile(
                      "Zipfile size would require ZIP64 extensions")

    def write(self, filename, arcname=None, compress_type=None):
        """Put the bytes from filename into the archive under the name
        arcname."""
        if not self.fp:
            raise RuntimeError(
                  "Attempt to write to ZIP archive that was already closed")

        st = os.stat(filename)
        isdir = stat.S_ISDIR(st.st_mode)
        mtime = time.localtime(st.st_mtime)
        date_time = mtime[0:6]
        # Create ZipInfo instance to store file information
        if arcname is None:
            arcname = filename
        arcname = os.path.normpath(os.path.splitdrive(arcname)[1])
        while arcname[0] in (os.sep, os.altsep):
            arcname = arcname[1:]
        if isdir:
            arcname += '/'
        zinfo = ZipInfo(arcname, date_time)
        zinfo.external_attr = (st[0] & 0xFFFF) << 16      # Unix attributes
        if compress_type is None:
            zinfo.compress_type = self.compression
        else:
            zinfo.compress_type = compress_type

        zinfo.file_size = st.st_size
        zinfo.flag_bits = 0x00
        zinfo.header_offset = self.fp.tell()    # Start of header bytes
        if zinfo.compress_type == ZIP_LZMA:
            # Compressed data includes an end-of-stream (EOS) marker
            zinfo.flag_bits |= 0x02

        self._writecheck(zinfo)
        self._didModify = True

        if isdir:
            zinfo.file_size = 0
            zinfo.compress_size = 0
            zinfo.CRC = 0
            self.filelist.append(zinfo)
            self.NameToInfo[zinfo.filename] = zinfo
            self.fp.write(zinfo.FileHeader())
            return

        cmpr = _get_compressor(zinfo.compress_type)
        with open(filename, "rb") as fp:
            # Must overwrite CRC and sizes with correct data later
            zinfo.CRC = CRC = 0
            zinfo.compress_size = compress_size = 0
            zinfo.file_size = file_size = 0
            self.fp.write(zinfo.FileHeader())
            while 1:
                buf = fp.read(1024 * 8)
                if not buf:
                    break
                file_size = file_size + len(buf)
                CRC = crc32(buf, CRC) & 0xffffffff
                if cmpr:
                    buf = cmpr.compress(buf)
                    compress_size = compress_size + len(buf)
                self.fp.write(buf)
        if cmpr:
            buf = cmpr.flush()
            compress_size = compress_size + len(buf)
            self.fp.write(buf)
            zinfo.compress_size = compress_size
        else:
            zinfo.compress_size = file_size
        zinfo.CRC = CRC
        zinfo.file_size = file_size
        # Seek backwards and write CRC and file sizes
        position = self.fp.tell()       # Preserve current position in file
        self.fp.seek(zinfo.header_offset + 14, 0)
        self.fp.write(struct.pack("<LLL", zinfo.CRC, zinfo.compress_size,
              zinfo.file_size))
        self.fp.seek(position, 0)
        self.filelist.append(zinfo)
        self.NameToInfo[zinfo.filename] = zinfo

    def writestr(self, zinfo_or_arcname, data, compress_type=None):
        """Write a file into the archive.  The contents is 'data', which
        may be either a 'str' or a 'bytes' instance; if it is a 'str',
        it is encoded as UTF-8 first.
        'zinfo_or_arcname' is either a ZipInfo instance or
        the name of the file in the archive."""
        if isinstance(data, str):
            data = data.encode("utf-8")
        if not isinstance(zinfo_or_arcname, ZipInfo):
            zinfo = ZipInfo(filename=zinfo_or_arcname,
                            date_time=time.localtime(time.time())[:6])
            zinfo.compress_type = self.compression
            zinfo.external_attr = 0o600 << 16
        else:
            zinfo = zinfo_or_arcname

        if not self.fp:
            raise RuntimeError(
                  "Attempt to write to ZIP archive that was already closed")

        zinfo.file_size = len(data)            # Uncompressed size
        zinfo.header_offset = self.fp.tell()    # Start of header data
        if compress_type is not None:
            zinfo.compress_type = compress_type
        if zinfo.compress_type == ZIP_LZMA:
            # Compressed data includes an end-of-stream (EOS) marker
            zinfo.flag_bits |= 0x02

        self._writecheck(zinfo)
        self._didModify = True
        zinfo.CRC = crc32(data) & 0xffffffff       # CRC-32 checksum
        co = _get_compressor(zinfo.compress_type)
        if co:
            data = co.compress(data) + co.flush()
            zinfo.compress_size = len(data)    # Compressed size
        else:
            zinfo.compress_size = zinfo.file_size
        zinfo.header_offset = self.fp.tell()    # Start of header data
        self.fp.write(zinfo.FileHeader())
        self.fp.write(data)
        self.fp.flush()
        if zinfo.flag_bits & 0x08:
            # Write CRC and file sizes after the file data
            self.fp.write(struct.pack("<LLL", zinfo.CRC, zinfo.compress_size,
                  zinfo.file_size))
        self.filelist.append(zinfo)
        self.NameToInfo[zinfo.filename] = zinfo

    def __del__(self):
        """Call the "close()" method in case the user forgot."""
        self.close()

    def close(self):
        """Close the file, and for mode "w" and "a" write the ending
        records."""
        if self.fp is None:
            return

<<<<<<< HEAD
        if self.mode in ("w", "a") and self._didModify: # write ending records
            count = 0
            pos1 = self.fp.tell()
            for zinfo in self.filelist:         # write central directory
                count = count + 1
                dt = zinfo.date_time
                dosdate = (dt[0] - 1980) << 9 | dt[1] << 5 | dt[2]
                dostime = dt[3] << 11 | dt[4] << 5 | (dt[5] // 2)
                extra = []
                if zinfo.file_size > ZIP64_LIMIT \
                        or zinfo.compress_size > ZIP64_LIMIT:
                    extra.append(zinfo.file_size)
                    extra.append(zinfo.compress_size)
                    file_size = 0xffffffff
                    compress_size = 0xffffffff
                else:
                    file_size = zinfo.file_size
                    compress_size = zinfo.compress_size

                if zinfo.header_offset > ZIP64_LIMIT:
                    extra.append(zinfo.header_offset)
                    header_offset = 0xffffffff
                else:
                    header_offset = zinfo.header_offset

                extra_data = zinfo.extra
                min_version = 0
                if extra:
                    # Append a ZIP64 field to the extra's
                    extra_data = struct.pack(
                            '<HH' + 'Q'*len(extra),
                            1, 8*len(extra), *extra) + extra_data

                    min_version = ZIP64_VERSION

                if zinfo.compress_type == ZIP_BZIP2:
                    min_version = max(BZIP2_VERSION, min_version)
                elif zinfo.compress_type == ZIP_LZMA:
                    min_version = max(LZMA_VERSION, min_version)

                extract_version = max(min_version, zinfo.extract_version)
                create_version = max(min_version, zinfo.create_version)
                try:
                    filename, flag_bits = zinfo._encodeFilenameFlags()
                    centdir = struct.pack(structCentralDir,
                        stringCentralDir, create_version,
                        zinfo.create_system, extract_version, zinfo.reserved,
                        flag_bits, zinfo.compress_type, dostime, dosdate,
                        zinfo.CRC, compress_size, file_size,
                        len(filename), len(extra_data), len(zinfo.comment),
                        0, zinfo.internal_attr, zinfo.external_attr,
                        header_offset)
                except DeprecationWarning:
                    print((structCentralDir, stringCentralDir, create_version,
                        zinfo.create_system, extract_version, zinfo.reserved,
                        zinfo.flag_bits, zinfo.compress_type, dostime, dosdate,
                        zinfo.CRC, compress_size, file_size,
                        len(zinfo.filename), len(extra_data), len(zinfo.comment),
                        0, zinfo.internal_attr, zinfo.external_attr,
                        header_offset), file=sys.stderr)
                    raise
                self.fp.write(centdir)
                self.fp.write(filename)
                self.fp.write(extra_data)
                self.fp.write(zinfo.comment)

            pos2 = self.fp.tell()
            # Write end-of-zip-archive record
            centDirCount = count
            centDirSize = pos2 - pos1
            centDirOffset = pos1
            if (centDirCount >= ZIP_FILECOUNT_LIMIT or
                centDirOffset > ZIP64_LIMIT or
                centDirSize > ZIP64_LIMIT):
                # Need to write the ZIP64 end-of-archive records
                zip64endrec = struct.pack(
                        structEndArchive64, stringEndArchive64,
                        44, 45, 45, 0, 0, centDirCount, centDirCount,
                        centDirSize, centDirOffset)
                self.fp.write(zip64endrec)

                zip64locrec = struct.pack(
                        structEndArchive64Locator,
                        stringEndArchive64Locator, 0, pos2, 1)
                self.fp.write(zip64locrec)
                centDirCount = min(centDirCount, 0xFFFF)
                centDirSize = min(centDirSize, 0xFFFFFFFF)
                centDirOffset = min(centDirOffset, 0xFFFFFFFF)

            endrec = struct.pack(structEndArchive, stringEndArchive,
                                 0, 0, centDirCount, centDirCount,
                                 centDirSize, centDirOffset, len(self._comment))
            self.fp.write(endrec)
            self.fp.write(self._comment)
            self.fp.flush()

        if not self._filePassed:
            self.fp.close()
        self.fp = None
=======
        try:
            if self.mode in ("w", "a") and self._didModify: # write ending records
                count = 0
                pos1 = self.fp.tell()
                for zinfo in self.filelist:         # write central directory
                    count = count + 1
                    dt = zinfo.date_time
                    dosdate = (dt[0] - 1980) << 9 | dt[1] << 5 | dt[2]
                    dostime = dt[3] << 11 | dt[4] << 5 | (dt[5] // 2)
                    extra = []
                    if zinfo.file_size > ZIP64_LIMIT \
                            or zinfo.compress_size > ZIP64_LIMIT:
                        extra.append(zinfo.file_size)
                        extra.append(zinfo.compress_size)
                        file_size = 0xffffffff
                        compress_size = 0xffffffff
                    else:
                        file_size = zinfo.file_size
                        compress_size = zinfo.compress_size

                    if zinfo.header_offset > ZIP64_LIMIT:
                        extra.append(zinfo.header_offset)
                        header_offset = 0xffffffff
                    else:
                        header_offset = zinfo.header_offset

                    extra_data = zinfo.extra
                    if extra:
                        # Append a ZIP64 field to the extra's
                        extra_data = struct.pack(
                                '<HH' + 'Q'*len(extra),
                                1, 8*len(extra), *extra) + extra_data

                        extract_version = max(45, zinfo.extract_version)
                        create_version = max(45, zinfo.create_version)
                    else:
                        extract_version = zinfo.extract_version
                        create_version = zinfo.create_version

                    try:
                        filename, flag_bits = zinfo._encodeFilenameFlags()
                        centdir = struct.pack(structCentralDir,
                            stringCentralDir, create_version,
                            zinfo.create_system, extract_version, zinfo.reserved,
                            flag_bits, zinfo.compress_type, dostime, dosdate,
                            zinfo.CRC, compress_size, file_size,
                            len(filename), len(extra_data), len(zinfo.comment),
                            0, zinfo.internal_attr, zinfo.external_attr,
                            header_offset)
                    except DeprecationWarning:
                        print((structCentralDir, stringCentralDir, create_version,
                            zinfo.create_system, extract_version, zinfo.reserved,
                            zinfo.flag_bits, zinfo.compress_type, dostime, dosdate,
                            zinfo.CRC, compress_size, file_size,
                            len(zinfo.filename), len(extra_data), len(zinfo.comment),
                            0, zinfo.internal_attr, zinfo.external_attr,
                            header_offset), file=sys.stderr)
                        raise
                    self.fp.write(centdir)
                    self.fp.write(filename)
                    self.fp.write(extra_data)
                    self.fp.write(zinfo.comment)

                pos2 = self.fp.tell()
                # Write end-of-zip-archive record
                centDirCount = count
                centDirSize = pos2 - pos1
                centDirOffset = pos1
                if (centDirCount >= ZIP_FILECOUNT_LIMIT or
                    centDirOffset > ZIP64_LIMIT or
                    centDirSize > ZIP64_LIMIT):
                    # Need to write the ZIP64 end-of-archive records
                    zip64endrec = struct.pack(
                            structEndArchive64, stringEndArchive64,
                            44, 45, 45, 0, 0, centDirCount, centDirCount,
                            centDirSize, centDirOffset)
                    self.fp.write(zip64endrec)

                    zip64locrec = struct.pack(
                            structEndArchive64Locator,
                            stringEndArchive64Locator, 0, pos2, 1)
                    self.fp.write(zip64locrec)
                    centDirCount = min(centDirCount, 0xFFFF)
                    centDirSize = min(centDirSize, 0xFFFFFFFF)
                    centDirOffset = min(centDirOffset, 0xFFFFFFFF)

                endrec = struct.pack(structEndArchive, stringEndArchive,
                                    0, 0, centDirCount, centDirCount,
                                    centDirSize, centDirOffset, len(self._comment))
                self.fp.write(endrec)
                self.fp.write(self._comment)
                self.fp.flush()
        finally:
            fp = self.fp
            self.fp = None
            if not self._filePassed:
                fp.close()
>>>>>>> 17babc5e


class PyZipFile(ZipFile):
    """Class to create ZIP archives with Python library files and packages."""

    def __init__(self, file, mode="r", compression=ZIP_STORED,
                 allowZip64=False, optimize=-1):
        ZipFile.__init__(self, file, mode=mode, compression=compression,
                         allowZip64=allowZip64)
        self._optimize = optimize

    def writepy(self, pathname, basename=""):
        """Add all files from "pathname" to the ZIP archive.

        If pathname is a package directory, search the directory and
        all package subdirectories recursively for all *.py and enter
        the modules into the archive.  If pathname is a plain
        directory, listdir *.py and enter all modules.  Else, pathname
        must be a Python *.py file and the module will be put into the
        archive.  Added modules are always module.pyo or module.pyc.
        This method will compile the module.py into module.pyc if
        necessary.
        """
        dir, name = os.path.split(pathname)
        if os.path.isdir(pathname):
            initname = os.path.join(pathname, "__init__.py")
            if os.path.isfile(initname):
                # This is a package directory, add it
                if basename:
                    basename = "%s/%s" % (basename, name)
                else:
                    basename = name
                if self.debug:
                    print("Adding package in", pathname, "as", basename)
                fname, arcname = self._get_codename(initname[0:-3], basename)
                if self.debug:
                    print("Adding", arcname)
                self.write(fname, arcname)
                dirlist = os.listdir(pathname)
                dirlist.remove("__init__.py")
                # Add all *.py files and package subdirectories
                for filename in dirlist:
                    path = os.path.join(pathname, filename)
                    root, ext = os.path.splitext(filename)
                    if os.path.isdir(path):
                        if os.path.isfile(os.path.join(path, "__init__.py")):
                            # This is a package directory, add it
                            self.writepy(path, basename)  # Recursive call
                    elif ext == ".py":
                        fname, arcname = self._get_codename(path[0:-3],
                                         basename)
                        if self.debug:
                            print("Adding", arcname)
                        self.write(fname, arcname)
            else:
                # This is NOT a package directory, add its files at top level
                if self.debug:
                    print("Adding files from directory", pathname)
                for filename in os.listdir(pathname):
                    path = os.path.join(pathname, filename)
                    root, ext = os.path.splitext(filename)
                    if ext == ".py":
                        fname, arcname = self._get_codename(path[0:-3],
                                         basename)
                        if self.debug:
                            print("Adding", arcname)
                        self.write(fname, arcname)
        else:
            if pathname[-3:] != ".py":
                raise RuntimeError(
                      'Files added with writepy() must end with ".py"')
            fname, arcname = self._get_codename(pathname[0:-3], basename)
            if self.debug:
                print("Adding file", arcname)
            self.write(fname, arcname)

    def _get_codename(self, pathname, basename):
        """Return (filename, archivename) for the path.

        Given a module name path, return the correct file path and
        archive name, compiling if necessary.  For example, given
        /python/lib/string, return (/python/lib/string.pyc, string).
        """
        def _compile(file, optimize=-1):
            import py_compile
            if self.debug:
                print("Compiling", file)
            try:
                py_compile.compile(file, doraise=True, optimize=optimize)
            except py_compile.PyCompileError as error:
                print(err.msg)
                return False
            return True

        file_py  = pathname + ".py"
        file_pyc = pathname + ".pyc"
        file_pyo = pathname + ".pyo"
        pycache_pyc = imp.cache_from_source(file_py, True)
        pycache_pyo = imp.cache_from_source(file_py, False)
        if self._optimize == -1:
            # legacy mode: use whatever file is present
            if (os.path.isfile(file_pyo) and
                os.stat(file_pyo).st_mtime >= os.stat(file_py).st_mtime):
                # Use .pyo file.
                arcname = fname = file_pyo
            elif (os.path.isfile(file_pyc) and
                  os.stat(file_pyc).st_mtime >= os.stat(file_py).st_mtime):
                # Use .pyc file.
                arcname = fname = file_pyc
            elif (os.path.isfile(pycache_pyc) and
                  os.stat(pycache_pyc).st_mtime >= os.stat(file_py).st_mtime):
                # Use the __pycache__/*.pyc file, but write it to the legacy pyc
                # file name in the archive.
                fname = pycache_pyc
                arcname = file_pyc
            elif (os.path.isfile(pycache_pyo) and
                  os.stat(pycache_pyo).st_mtime >= os.stat(file_py).st_mtime):
                # Use the __pycache__/*.pyo file, but write it to the legacy pyo
                # file name in the archive.
                fname = pycache_pyo
                arcname = file_pyo
            else:
                # Compile py into PEP 3147 pyc file.
                if _compile(file_py):
                    fname = (pycache_pyc if __debug__ else pycache_pyo)
                    arcname = (file_pyc if __debug__ else file_pyo)
                else:
                    fname = arcname = file_py
        else:
            # new mode: use given optimization level
            if self._optimize == 0:
                fname = pycache_pyc
                arcname = file_pyc
            else:
                fname = pycache_pyo
                arcname = file_pyo
            if not (os.path.isfile(fname) and
                    os.stat(fname).st_mtime >= os.stat(file_py).st_mtime):
                if not _compile(file_py, optimize=self._optimize):
                    fname = arcname = file_py
        archivename = os.path.split(arcname)[1]
        if basename:
            archivename = "%s/%s" % (basename, archivename)
        return (fname, archivename)


def main(args = None):
    import textwrap
    USAGE=textwrap.dedent("""\
        Usage:
            zipfile.py -l zipfile.zip        # Show listing of a zipfile
            zipfile.py -t zipfile.zip        # Test if a zipfile is valid
            zipfile.py -e zipfile.zip target # Extract zipfile into target dir
            zipfile.py -c zipfile.zip src ... # Create zipfile from sources
        """)
    if args is None:
        args = sys.argv[1:]

    if not args or args[0] not in ('-l', '-c', '-e', '-t'):
        print(USAGE)
        sys.exit(1)

    if args[0] == '-l':
        if len(args) != 2:
            print(USAGE)
            sys.exit(1)
        with ZipFile(args[1], 'r') as zf:
            zf.printdir()

    elif args[0] == '-t':
        if len(args) != 2:
            print(USAGE)
            sys.exit(1)
        with ZipFile(args[1], 'r') as zf:
            badfile = zf.testzip()
        if badfile:
            print("The following enclosed file is corrupted: {!r}".format(badfile))
        print("Done testing")

    elif args[0] == '-e':
        if len(args) != 3:
            print(USAGE)
            sys.exit(1)

        with ZipFile(args[1], 'r') as zf:
            out = args[2]
            for path in zf.namelist():
                if path.startswith('./'):
                    tgt = os.path.join(out, path[2:])
                else:
                    tgt = os.path.join(out, path)

                tgtdir = os.path.dirname(tgt)
                if not os.path.exists(tgtdir):
                    os.makedirs(tgtdir)
                with open(tgt, 'wb') as fp:
                    fp.write(zf.read(path))

    elif args[0] == '-c':
        if len(args) < 3:
            print(USAGE)
            sys.exit(1)

        def addToZip(zf, path, zippath):
            if os.path.isfile(path):
                zf.write(path, zippath, ZIP_DEFLATED)
            elif os.path.isdir(path):
                for nm in os.listdir(path):
                    addToZip(zf,
                            os.path.join(path, nm), os.path.join(zippath, nm))
            # else: ignore

        with ZipFile(args[1], 'w', allowZip64=True) as zf:
            for src in args[2:]:
                addToZip(zf, src, os.path.basename(src))

if __name__ == "__main__":
    main()<|MERGE_RESOLUTION|>--- conflicted
+++ resolved
@@ -1114,49 +1114,25 @@
             else:
                 # Get info object for name
                 zinfo = self.getinfo(name)
-<<<<<<< HEAD
-            except KeyError:
-                if not self._filePassed:
-                    zef_file.close()
-                raise
-        zef_file.seek(zinfo.header_offset, 0)
-
-        # Skip the file header:
-        fheader = zef_file.read(sizeFileHeader)
-        if fheader[0:4] != stringFileHeader:
-            raise BadZipFile("Bad magic number for file header")
-
-        fheader = struct.unpack(structFileHeader, fheader)
-        fname = zef_file.read(fheader[_FH_FILENAME_LENGTH])
-        if fheader[_FH_EXTRA_FIELD_LENGTH]:
-            zef_file.read(fheader[_FH_EXTRA_FIELD_LENGTH])
-
-        if zinfo.flag_bits & 0x20:
-            # Zip 2.7: compressed patched data
-            raise NotImplementedError("compressed patched data (flag bit 5)")
-
-        if zinfo.flag_bits & 0x40:
-            # strong encryption
-            raise NotImplementedError("strong encryption (flag bit 6)")
-
-        if zinfo.flag_bits & 0x800:
-            # UTF-8 filename
-            fname_str = fname.decode("utf-8")
-        else:
-            fname_str = fname.decode("cp437")
-=======
             zef_file.seek(zinfo.header_offset, 0)
 
             # Skip the file header:
             fheader = zef_file.read(sizeFileHeader)
             if fheader[0:4] != stringFileHeader:
                 raise BadZipFile("Bad magic number for file header")
->>>>>>> 17babc5e
 
             fheader = struct.unpack(structFileHeader, fheader)
             fname = zef_file.read(fheader[_FH_FILENAME_LENGTH])
             if fheader[_FH_EXTRA_FIELD_LENGTH]:
                 zef_file.read(fheader[_FH_EXTRA_FIELD_LENGTH])
+
+            if zinfo.flag_bits & 0x20:
+                # Zip 2.7: compressed patched data
+                raise NotImplementedError("compressed patched data (flag bit 5)")
+
+            if zinfo.flag_bits & 0x40:
+                # strong encryption
+                raise NotImplementedError("strong encryption (flag bit 6)")
 
             if zinfo.flag_bits & 0x800:
                 # UTF-8 filename
@@ -1421,107 +1397,6 @@
         if self.fp is None:
             return
 
-<<<<<<< HEAD
-        if self.mode in ("w", "a") and self._didModify: # write ending records
-            count = 0
-            pos1 = self.fp.tell()
-            for zinfo in self.filelist:         # write central directory
-                count = count + 1
-                dt = zinfo.date_time
-                dosdate = (dt[0] - 1980) << 9 | dt[1] << 5 | dt[2]
-                dostime = dt[3] << 11 | dt[4] << 5 | (dt[5] // 2)
-                extra = []
-                if zinfo.file_size > ZIP64_LIMIT \
-                        or zinfo.compress_size > ZIP64_LIMIT:
-                    extra.append(zinfo.file_size)
-                    extra.append(zinfo.compress_size)
-                    file_size = 0xffffffff
-                    compress_size = 0xffffffff
-                else:
-                    file_size = zinfo.file_size
-                    compress_size = zinfo.compress_size
-
-                if zinfo.header_offset > ZIP64_LIMIT:
-                    extra.append(zinfo.header_offset)
-                    header_offset = 0xffffffff
-                else:
-                    header_offset = zinfo.header_offset
-
-                extra_data = zinfo.extra
-                min_version = 0
-                if extra:
-                    # Append a ZIP64 field to the extra's
-                    extra_data = struct.pack(
-                            '<HH' + 'Q'*len(extra),
-                            1, 8*len(extra), *extra) + extra_data
-
-                    min_version = ZIP64_VERSION
-
-                if zinfo.compress_type == ZIP_BZIP2:
-                    min_version = max(BZIP2_VERSION, min_version)
-                elif zinfo.compress_type == ZIP_LZMA:
-                    min_version = max(LZMA_VERSION, min_version)
-
-                extract_version = max(min_version, zinfo.extract_version)
-                create_version = max(min_version, zinfo.create_version)
-                try:
-                    filename, flag_bits = zinfo._encodeFilenameFlags()
-                    centdir = struct.pack(structCentralDir,
-                        stringCentralDir, create_version,
-                        zinfo.create_system, extract_version, zinfo.reserved,
-                        flag_bits, zinfo.compress_type, dostime, dosdate,
-                        zinfo.CRC, compress_size, file_size,
-                        len(filename), len(extra_data), len(zinfo.comment),
-                        0, zinfo.internal_attr, zinfo.external_attr,
-                        header_offset)
-                except DeprecationWarning:
-                    print((structCentralDir, stringCentralDir, create_version,
-                        zinfo.create_system, extract_version, zinfo.reserved,
-                        zinfo.flag_bits, zinfo.compress_type, dostime, dosdate,
-                        zinfo.CRC, compress_size, file_size,
-                        len(zinfo.filename), len(extra_data), len(zinfo.comment),
-                        0, zinfo.internal_attr, zinfo.external_attr,
-                        header_offset), file=sys.stderr)
-                    raise
-                self.fp.write(centdir)
-                self.fp.write(filename)
-                self.fp.write(extra_data)
-                self.fp.write(zinfo.comment)
-
-            pos2 = self.fp.tell()
-            # Write end-of-zip-archive record
-            centDirCount = count
-            centDirSize = pos2 - pos1
-            centDirOffset = pos1
-            if (centDirCount >= ZIP_FILECOUNT_LIMIT or
-                centDirOffset > ZIP64_LIMIT or
-                centDirSize > ZIP64_LIMIT):
-                # Need to write the ZIP64 end-of-archive records
-                zip64endrec = struct.pack(
-                        structEndArchive64, stringEndArchive64,
-                        44, 45, 45, 0, 0, centDirCount, centDirCount,
-                        centDirSize, centDirOffset)
-                self.fp.write(zip64endrec)
-
-                zip64locrec = struct.pack(
-                        structEndArchive64Locator,
-                        stringEndArchive64Locator, 0, pos2, 1)
-                self.fp.write(zip64locrec)
-                centDirCount = min(centDirCount, 0xFFFF)
-                centDirSize = min(centDirSize, 0xFFFFFFFF)
-                centDirOffset = min(centDirOffset, 0xFFFFFFFF)
-
-            endrec = struct.pack(structEndArchive, stringEndArchive,
-                                 0, 0, centDirCount, centDirCount,
-                                 centDirSize, centDirOffset, len(self._comment))
-            self.fp.write(endrec)
-            self.fp.write(self._comment)
-            self.fp.flush()
-
-        if not self._filePassed:
-            self.fp.close()
-        self.fp = None
-=======
         try:
             if self.mode in ("w", "a") and self._didModify: # write ending records
                 count = 0
@@ -1549,18 +1424,22 @@
                         header_offset = zinfo.header_offset
 
                     extra_data = zinfo.extra
+                    min_version = 0
                     if extra:
                         # Append a ZIP64 field to the extra's
                         extra_data = struct.pack(
                                 '<HH' + 'Q'*len(extra),
                                 1, 8*len(extra), *extra) + extra_data
 
-                        extract_version = max(45, zinfo.extract_version)
-                        create_version = max(45, zinfo.create_version)
-                    else:
-                        extract_version = zinfo.extract_version
-                        create_version = zinfo.create_version
-
+                        min_version = ZIP64_VERSION
+
+                    if zinfo.compress_type == ZIP_BZIP2:
+                        min_version = max(BZIP2_VERSION, min_version)
+                    elif zinfo.compress_type == ZIP_LZMA:
+                        min_version = max(LZMA_VERSION, min_version)
+
+                    extract_version = max(min_version, zinfo.extract_version)
+                    create_version = max(min_version, zinfo.create_version)
                     try:
                         filename, flag_bits = zinfo._encodeFilenameFlags()
                         centdir = struct.pack(structCentralDir,
@@ -1619,7 +1498,6 @@
             self.fp = None
             if not self._filePassed:
                 fp.close()
->>>>>>> 17babc5e
 
 
 class PyZipFile(ZipFile):
