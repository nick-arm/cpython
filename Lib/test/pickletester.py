import io
import unittest
import pickle
import pickletools
import sys
import copyreg
import weakref
from http.cookies import SimpleCookie

from test.support import (
<<<<<<< HEAD
    TestFailed, TESTFN, run_with_locale, no_tracing,
    _2G, _4G, precisionbigmemtest,
=======
    TestFailed, TESTFN, run_with_locale,
    _2G, _4G, bigmemtest,
>>>>>>> 94190bb6
    )

from pickle import bytes_types

# Tests that try a number of pickle protocols should have a
#     for proto in protocols:
# kind of outer loop.
protocols = range(pickle.HIGHEST_PROTOCOL + 1)

character_size = 4 if sys.maxunicode > 0xFFFF else 2


# Return True if opcode code appears in the pickle, else False.
def opcode_in_pickle(code, pickle):
    for op, dummy, dummy in pickletools.genops(pickle):
        if op.code == code.decode("latin-1"):
            return True
    return False

# Return the number of times opcode code appears in pickle.
def count_opcode(code, pickle):
    n = 0
    for op, dummy, dummy in pickletools.genops(pickle):
        if op.code == code.decode("latin-1"):
            n += 1
    return n


class UnseekableIO(io.BytesIO):
    def peek(self, *args):
        raise NotImplementedError

    def seekable(self):
        return False

    def seek(self, *args):
        raise io.UnsupportedOperation

    def tell(self):
        raise io.UnsupportedOperation


# We can't very well test the extension registry without putting known stuff
# in it, but we have to be careful to restore its original state.  Code
# should do this:
#
#     e = ExtensionSaver(extension_code)
#     try:
#         fiddle w/ the extension registry's stuff for extension_code
#     finally:
#         e.restore()

class ExtensionSaver:
    # Remember current registration for code (if any), and remove it (if
    # there is one).
    def __init__(self, code):
        self.code = code
        if code in copyreg._inverted_registry:
            self.pair = copyreg._inverted_registry[code]
            copyreg.remove_extension(self.pair[0], self.pair[1], code)
        else:
            self.pair = None

    # Restore previous registration for code.
    def restore(self):
        code = self.code
        curpair = copyreg._inverted_registry.get(code)
        if curpair is not None:
            copyreg.remove_extension(curpair[0], curpair[1], code)
        pair = self.pair
        if pair is not None:
            copyreg.add_extension(pair[0], pair[1], code)

class C:
    def __eq__(self, other):
        return self.__dict__ == other.__dict__

class D(C):
    def __init__(self, arg):
        pass

class E(C):
    def __getinitargs__(self):
        return ()

import __main__
__main__.C = C
C.__module__ = "__main__"
__main__.D = D
D.__module__ = "__main__"
__main__.E = E
E.__module__ = "__main__"

class myint(int):
    def __init__(self, x):
        self.str = str(x)

class initarg(C):

    def __init__(self, a, b):
        self.a = a
        self.b = b

    def __getinitargs__(self):
        return self.a, self.b

class metaclass(type):
    pass

class use_metaclass(object, metaclass=metaclass):
    pass

class pickling_metaclass(type):
    def __eq__(self, other):
        return (type(self) == type(other) and
                self.reduce_args == other.reduce_args)

    def __reduce__(self):
        return (create_dynamic_class, self.reduce_args)

def create_dynamic_class(name, bases):
    result = pickling_metaclass(name, bases, dict())
    result.reduce_args = (name, bases)
    return result

# DATA0 .. DATA2 are the pickles we expect under the various protocols, for
# the object returned by create_data().

DATA0 = (
    b'(lp0\nL0L\naL1L\naF2.0\nac'
    b'builtins\ncomplex\n'
    b'p1\n(F3.0\nF0.0\ntp2\nRp'
    b'3\naL1L\naL-1L\naL255L\naL-'
    b'255L\naL-256L\naL65535L\na'
    b'L-65535L\naL-65536L\naL2'
    b'147483647L\naL-2147483'
    b'647L\naL-2147483648L\na('
    b'Vabc\np4\ng4\nccopyreg'
    b'\n_reconstructor\np5\n('
    b'c__main__\nC\np6\ncbu'
    b'iltins\nobject\np7\nNt'
    b'p8\nRp9\n(dp10\nVfoo\np1'
    b'1\nL1L\nsVbar\np12\nL2L\nsb'
    b'g9\ntp13\nag13\naL5L\na.'
)

# Disassembly of DATA0
DATA0_DIS = """\
    0: (    MARK
    1: l        LIST       (MARK at 0)
    2: p    PUT        0
    5: L    LONG       0
    9: a    APPEND
   10: L    LONG       1
   14: a    APPEND
   15: F    FLOAT      2.0
   20: a    APPEND
   21: c    GLOBAL     'builtins complex'
   39: p    PUT        1
   42: (    MARK
   43: F        FLOAT      3.0
   48: F        FLOAT      0.0
   53: t        TUPLE      (MARK at 42)
   54: p    PUT        2
   57: R    REDUCE
   58: p    PUT        3
   61: a    APPEND
   62: L    LONG       1
   66: a    APPEND
   67: L    LONG       -1
   72: a    APPEND
   73: L    LONG       255
   79: a    APPEND
   80: L    LONG       -255
   87: a    APPEND
   88: L    LONG       -256
   95: a    APPEND
   96: L    LONG       65535
  104: a    APPEND
  105: L    LONG       -65535
  114: a    APPEND
  115: L    LONG       -65536
  124: a    APPEND
  125: L    LONG       2147483647
  138: a    APPEND
  139: L    LONG       -2147483647
  153: a    APPEND
  154: L    LONG       -2147483648
  168: a    APPEND
  169: (    MARK
  170: V        UNICODE    'abc'
  175: p        PUT        4
  178: g        GET        4
  181: c        GLOBAL     'copyreg _reconstructor'
  205: p        PUT        5
  208: (        MARK
  209: c            GLOBAL     '__main__ C'
  221: p            PUT        6
  224: c            GLOBAL     'builtins object'
  241: p            PUT        7
  244: N            NONE
  245: t            TUPLE      (MARK at 208)
  246: p        PUT        8
  249: R        REDUCE
  250: p        PUT        9
  253: (        MARK
  254: d            DICT       (MARK at 253)
  255: p        PUT        10
  259: V        UNICODE    'foo'
  264: p        PUT        11
  268: L        LONG       1
  272: s        SETITEM
  273: V        UNICODE    'bar'
  278: p        PUT        12
  282: L        LONG       2
  286: s        SETITEM
  287: b        BUILD
  288: g        GET        9
  291: t        TUPLE      (MARK at 169)
  292: p    PUT        13
  296: a    APPEND
  297: g    GET        13
  301: a    APPEND
  302: L    LONG       5
  306: a    APPEND
  307: .    STOP
highest protocol among opcodes = 0
"""

DATA1 = (
    b']q\x00(K\x00K\x01G@\x00\x00\x00\x00\x00\x00\x00c'
    b'builtins\ncomplex\nq\x01'
    b'(G@\x08\x00\x00\x00\x00\x00\x00G\x00\x00\x00\x00\x00\x00\x00\x00t'
    b'q\x02Rq\x03K\x01J\xff\xff\xff\xffK\xffJ\x01\xff\xff\xffJ'
    b'\x00\xff\xff\xffM\xff\xffJ\x01\x00\xff\xffJ\x00\x00\xff\xffJ\xff\xff'
    b'\xff\x7fJ\x01\x00\x00\x80J\x00\x00\x00\x80(X\x03\x00\x00\x00ab'
    b'cq\x04h\x04ccopyreg\n_reco'
    b'nstructor\nq\x05(c__main'
    b'__\nC\nq\x06cbuiltins\n'
    b'object\nq\x07Ntq\x08Rq\t}q\n('
    b'X\x03\x00\x00\x00fooq\x0bK\x01X\x03\x00\x00\x00bar'
    b'q\x0cK\x02ubh\ttq\rh\rK\x05e.'
)

# Disassembly of DATA1
DATA1_DIS = """\
    0: ]    EMPTY_LIST
    1: q    BINPUT     0
    3: (    MARK
    4: K        BININT1    0
    6: K        BININT1    1
    8: G        BINFLOAT   2.0
   17: c        GLOBAL     'builtins complex'
   35: q        BINPUT     1
   37: (        MARK
   38: G            BINFLOAT   3.0
   47: G            BINFLOAT   0.0
   56: t            TUPLE      (MARK at 37)
   57: q        BINPUT     2
   59: R        REDUCE
   60: q        BINPUT     3
   62: K        BININT1    1
   64: J        BININT     -1
   69: K        BININT1    255
   71: J        BININT     -255
   76: J        BININT     -256
   81: M        BININT2    65535
   84: J        BININT     -65535
   89: J        BININT     -65536
   94: J        BININT     2147483647
   99: J        BININT     -2147483647
  104: J        BININT     -2147483648
  109: (        MARK
  110: X            BINUNICODE 'abc'
  118: q            BINPUT     4
  120: h            BINGET     4
  122: c            GLOBAL     'copyreg _reconstructor'
  146: q            BINPUT     5
  148: (            MARK
  149: c                GLOBAL     '__main__ C'
  161: q                BINPUT     6
  163: c                GLOBAL     'builtins object'
  180: q                BINPUT     7
  182: N                NONE
  183: t                TUPLE      (MARK at 148)
  184: q            BINPUT     8
  186: R            REDUCE
  187: q            BINPUT     9
  189: }            EMPTY_DICT
  190: q            BINPUT     10
  192: (            MARK
  193: X                BINUNICODE 'foo'
  201: q                BINPUT     11
  203: K                BININT1    1
  205: X                BINUNICODE 'bar'
  213: q                BINPUT     12
  215: K                BININT1    2
  217: u                SETITEMS   (MARK at 192)
  218: b            BUILD
  219: h            BINGET     9
  221: t            TUPLE      (MARK at 109)
  222: q        BINPUT     13
  224: h        BINGET     13
  226: K        BININT1    5
  228: e        APPENDS    (MARK at 3)
  229: .    STOP
highest protocol among opcodes = 1
"""

DATA2 = (
    b'\x80\x02]q\x00(K\x00K\x01G@\x00\x00\x00\x00\x00\x00\x00c'
    b'builtins\ncomplex\n'
    b'q\x01G@\x08\x00\x00\x00\x00\x00\x00G\x00\x00\x00\x00\x00\x00\x00\x00'
    b'\x86q\x02Rq\x03K\x01J\xff\xff\xff\xffK\xffJ\x01\xff\xff\xff'
    b'J\x00\xff\xff\xffM\xff\xffJ\x01\x00\xff\xffJ\x00\x00\xff\xffJ\xff'
    b'\xff\xff\x7fJ\x01\x00\x00\x80J\x00\x00\x00\x80(X\x03\x00\x00\x00a'
    b'bcq\x04h\x04c__main__\nC\nq\x05'
    b')\x81q\x06}q\x07(X\x03\x00\x00\x00fooq\x08K\x01'
    b'X\x03\x00\x00\x00barq\tK\x02ubh\x06tq\nh'
    b'\nK\x05e.'
)

# Disassembly of DATA2
DATA2_DIS = """\
    0: \x80 PROTO      2
    2: ]    EMPTY_LIST
    3: q    BINPUT     0
    5: (    MARK
    6: K        BININT1    0
    8: K        BININT1    1
   10: G        BINFLOAT   2.0
   19: c        GLOBAL     'builtins complex'
   37: q        BINPUT     1
   39: G        BINFLOAT   3.0
   48: G        BINFLOAT   0.0
   57: \x86     TUPLE2
   58: q        BINPUT     2
   60: R        REDUCE
   61: q        BINPUT     3
   63: K        BININT1    1
   65: J        BININT     -1
   70: K        BININT1    255
   72: J        BININT     -255
   77: J        BININT     -256
   82: M        BININT2    65535
   85: J        BININT     -65535
   90: J        BININT     -65536
   95: J        BININT     2147483647
  100: J        BININT     -2147483647
  105: J        BININT     -2147483648
  110: (        MARK
  111: X            BINUNICODE 'abc'
  119: q            BINPUT     4
  121: h            BINGET     4
  123: c            GLOBAL     '__main__ C'
  135: q            BINPUT     5
  137: )            EMPTY_TUPLE
  138: \x81         NEWOBJ
  139: q            BINPUT     6
  141: }            EMPTY_DICT
  142: q            BINPUT     7
  144: (            MARK
  145: X                BINUNICODE 'foo'
  153: q                BINPUT     8
  155: K                BININT1    1
  157: X                BINUNICODE 'bar'
  165: q                BINPUT     9
  167: K                BININT1    2
  169: u                SETITEMS   (MARK at 144)
  170: b            BUILD
  171: h            BINGET     6
  173: t            TUPLE      (MARK at 110)
  174: q        BINPUT     10
  176: h        BINGET     10
  178: K        BININT1    5
  180: e        APPENDS    (MARK at 5)
  181: .    STOP
highest protocol among opcodes = 2
"""

# set([1,2]) pickled from 2.x with protocol 2
DATA3 = b'\x80\x02c__builtin__\nset\nq\x00]q\x01(K\x01K\x02e\x85q\x02Rq\x03.'

# xrange(5) pickled from 2.x with protocol 2
DATA4 = b'\x80\x02c__builtin__\nxrange\nq\x00K\x00K\x05K\x01\x87q\x01Rq\x02.'

# a SimpleCookie() object pickled from 2.x with protocol 2
DATA5 = (b'\x80\x02cCookie\nSimpleCookie\nq\x00)\x81q\x01U\x03key'
         b'q\x02cCookie\nMorsel\nq\x03)\x81q\x04(U\x07commentq\x05U'
         b'\x00q\x06U\x06domainq\x07h\x06U\x06secureq\x08h\x06U\x07'
         b'expiresq\th\x06U\x07max-ageq\nh\x06U\x07versionq\x0bh\x06U'
         b'\x04pathq\x0ch\x06U\x08httponlyq\rh\x06u}q\x0e(U\x0b'
         b'coded_valueq\x0fU\x05valueq\x10h\x10h\x10h\x02h\x02ubs}q\x11b.')

# set([3]) pickled from 2.x with protocol 2
DATA6 = b'\x80\x02c__builtin__\nset\nq\x00]q\x01K\x03a\x85q\x02Rq\x03.'


def create_data():
    c = C()
    c.foo = 1
    c.bar = 2
    x = [0, 1, 2.0, 3.0+0j]
    # Append some integer test cases at cPickle.c's internal size
    # cutoffs.
    uint1max = 0xff
    uint2max = 0xffff
    int4max = 0x7fffffff
    x.extend([1, -1,
              uint1max, -uint1max, -uint1max-1,
              uint2max, -uint2max, -uint2max-1,
               int4max,  -int4max,  -int4max-1])
    y = ('abc', 'abc', c, c)
    x.append(y)
    x.append(y)
    x.append(5)
    return x

class AbstractPickleTests(unittest.TestCase):
    # Subclass must define self.dumps, self.loads.

    _testdata = create_data()

    def setUp(self):
        pass

    def test_misc(self):
        # test various datatypes not tested by testdata
        for proto in protocols:
            x = myint(4)
            s = self.dumps(x, proto)
            y = self.loads(s)
            self.assertEqual(x, y)

            x = (1, ())
            s = self.dumps(x, proto)
            y = self.loads(s)
            self.assertEqual(x, y)

            x = initarg(1, x)
            s = self.dumps(x, proto)
            y = self.loads(s)
            self.assertEqual(x, y)

        # XXX test __reduce__ protocol?

    def test_roundtrip_equality(self):
        expected = self._testdata
        for proto in protocols:
            s = self.dumps(expected, proto)
            got = self.loads(s)
            self.assertEqual(expected, got)

    def test_load_from_data0(self):
        self.assertEqual(self._testdata, self.loads(DATA0))

    def test_load_from_data1(self):
        self.assertEqual(self._testdata, self.loads(DATA1))

    def test_load_from_data2(self):
        self.assertEqual(self._testdata, self.loads(DATA2))

    def test_load_classic_instance(self):
        # See issue5180.  Test loading 2.x pickles that
        # contain an instance of old style class.
        for X, args in [(C, ()), (D, ('x',)), (E, ())]:
            xname = X.__name__.encode('ascii')
            # Protocol 0 (text mode pickle):
            """
            0: (    MARK
            1: i        INST       '__main__ X' (MARK at 0)
            15: p    PUT        0
            18: (    MARK
            19: d        DICT       (MARK at 18)
            20: p    PUT        1
            23: b    BUILD
            24: .    STOP
            """
            pickle0 = (b"(i__main__\n"
                       b"X\n"
                       b"p0\n"
                       b"(dp1\nb.").replace(b'X', xname)
            self.assertEqual(X(*args), self.loads(pickle0))

            # Protocol 1 (binary mode pickle)
            """
            0: (    MARK
            1: c        GLOBAL     '__main__ X'
            15: q        BINPUT     0
            17: o        OBJ        (MARK at 0)
            18: q    BINPUT     1
            20: }    EMPTY_DICT
            21: q    BINPUT     2
            23: b    BUILD
            24: .    STOP
            """
            pickle1 = (b'(c__main__\n'
                       b'X\n'
                       b'q\x00oq\x01}q\x02b.').replace(b'X', xname)
            self.assertEqual(X(*args), self.loads(pickle1))

            # Protocol 2 (pickle2 = b'\x80\x02' + pickle1)
            """
            0: \x80 PROTO      2
            2: (    MARK
            3: c        GLOBAL     '__main__ X'
            17: q        BINPUT     0
            19: o        OBJ        (MARK at 2)
            20: q    BINPUT     1
            22: }    EMPTY_DICT
            23: q    BINPUT     2
            25: b    BUILD
            26: .    STOP
            """
            pickle2 = (b'\x80\x02(c__main__\n'
                       b'X\n'
                       b'q\x00oq\x01}q\x02b.').replace(b'X', xname)
            self.assertEqual(X(*args), self.loads(pickle2))

    # There are gratuitous differences between pickles produced by
    # pickle and cPickle, largely because cPickle starts PUT indices at
    # 1 and pickle starts them at 0.  See XXX comment in cPickle's put2() --
    # there's a comment with an exclamation point there whose meaning
    # is a mystery.  cPickle also suppresses PUT for objects with a refcount
    # of 1.
    def dont_test_disassembly(self):
        from io import StringIO
        from pickletools import dis

        for proto, expected in (0, DATA0_DIS), (1, DATA1_DIS):
            s = self.dumps(self._testdata, proto)
            filelike = StringIO()
            dis(s, out=filelike)
            got = filelike.getvalue()
            self.assertEqual(expected, got)

    def test_recursive_list(self):
        l = []
        l.append(l)
        for proto in protocols:
            s = self.dumps(l, proto)
            x = self.loads(s)
            self.assertEqual(len(x), 1)
            self.assertTrue(x is x[0])

    def test_recursive_tuple(self):
        t = ([],)
        t[0].append(t)
        for proto in protocols:
            s = self.dumps(t, proto)
            x = self.loads(s)
            self.assertEqual(len(x), 1)
            self.assertEqual(len(x[0]), 1)
            self.assertTrue(x is x[0][0])

    def test_recursive_dict(self):
        d = {}
        d[1] = d
        for proto in protocols:
            s = self.dumps(d, proto)
            x = self.loads(s)
            self.assertEqual(list(x.keys()), [1])
            self.assertTrue(x[1] is x)

    def test_recursive_inst(self):
        i = C()
        i.attr = i
        for proto in protocols:
            s = self.dumps(i, 2)
            x = self.loads(s)
            self.assertEqual(dir(x), dir(i))
            self.assertTrue(x.attr is x)

    def test_recursive_multi(self):
        l = []
        d = {1:l}
        i = C()
        i.attr = d
        l.append(i)
        for proto in protocols:
            s = self.dumps(l, proto)
            x = self.loads(s)
            self.assertEqual(len(x), 1)
            self.assertEqual(dir(x[0]), dir(i))
            self.assertEqual(list(x[0].attr.keys()), [1])
            self.assertTrue(x[0].attr[1] is x)

    def test_get(self):
        self.assertRaises(KeyError, self.loads, b'g0\np0')
        self.assertEqual(self.loads(b'((Kdtp0\nh\x00l.))'), [(100,), (100,)])

    def test_insecure_strings(self):
        # XXX Some of these tests are temporarily disabled
        insecure = [b"abc", b"2 + 2", # not quoted
                    ## b"'abc' + 'def'", # not a single quoted string
                    b"'abc", # quote is not closed
                    b"'abc\"", # open quote and close quote don't match
                    b"'abc'   ?", # junk after close quote
                    b"'\\'", # trailing backslash
                    # some tests of the quoting rules
                    ## b"'abc\"\''",
                    ## b"'\\\\a\'\'\'\\\'\\\\\''",
                    ]
        for b in insecure:
            buf = b"S" + b + b"\012p0\012."
            self.assertRaises(ValueError, self.loads, buf)

    def test_unicode(self):
        endcases = ['', '<\\u>', '<\\\u1234>', '<\n>',
                    '<\\>', '<\\\U00012345>',
                    # surrogates
                    '<\udc80>']
        for proto in protocols:
            for u in endcases:
                p = self.dumps(u, proto)
                u2 = self.loads(p)
                self.assertEqual(u2, u)

    def test_unicode_high_plane(self):
        t = '\U00012345'
        for proto in protocols:
            p = self.dumps(t, proto)
            t2 = self.loads(p)
            self.assertEqual(t2, t)

    def test_bytes(self):
        for proto in protocols:
            for u in b'', b'xyz', b'xyz'*100:
                p = self.dumps(u)
                self.assertEqual(self.loads(p), u)

    def test_ints(self):
        import sys
        for proto in protocols:
            n = sys.maxsize
            while n:
                for expected in (-n, n):
                    s = self.dumps(expected, proto)
                    n2 = self.loads(s)
                    self.assertEqual(expected, n2)
                n = n >> 1

    def test_maxint64(self):
        maxint64 = (1 << 63) - 1
        data = b'I' + str(maxint64).encode("ascii") + b'\n.'
        got = self.loads(data)
        self.assertEqual(got, maxint64)

        # Try too with a bogus literal.
        data = b'I' + str(maxint64).encode("ascii") + b'JUNK\n.'
        self.assertRaises(ValueError, self.loads, data)

    def test_long(self):
        for proto in protocols:
            # 256 bytes is where LONG4 begins.
            for nbits in 1, 8, 8*254, 8*255, 8*256, 8*257:
                nbase = 1 << nbits
                for npos in nbase-1, nbase, nbase+1:
                    for n in npos, -npos:
                        pickle = self.dumps(n, proto)
                        got = self.loads(pickle)
                        self.assertEqual(n, got)
        # Try a monster.  This is quadratic-time in protos 0 & 1, so don't
        # bother with those.
        nbase = int("deadbeeffeedface", 16)
        nbase += nbase << 1000000
        for n in nbase, -nbase:
            p = self.dumps(n, 2)
            got = self.loads(p)
            self.assertEqual(n, got)

    def test_float(self):
        test_values = [0.0, 4.94e-324, 1e-310, 7e-308, 6.626e-34, 0.1, 0.5,
                       3.14, 263.44582062374053, 6.022e23, 1e30]
        test_values = test_values + [-x for x in test_values]
        for proto in protocols:
            for value in test_values:
                pickle = self.dumps(value, proto)
                got = self.loads(pickle)
                self.assertEqual(value, got)

    @run_with_locale('LC_ALL', 'de_DE', 'fr_FR')
    def test_float_format(self):
        # make sure that floats are formatted locale independent with proto 0
        self.assertEqual(self.dumps(1.2, 0)[0:3], b'F1.')

    def test_reduce(self):
        pass

    def test_getinitargs(self):
        pass

    def test_metaclass(self):
        a = use_metaclass()
        for proto in protocols:
            s = self.dumps(a, proto)
            b = self.loads(s)
            self.assertEqual(a.__class__, b.__class__)

    def test_dynamic_class(self):
        a = create_dynamic_class("my_dynamic_class", (object,))
        copyreg.pickle(pickling_metaclass, pickling_metaclass.__reduce__)
        for proto in protocols:
            s = self.dumps(a, proto)
            b = self.loads(s)
            self.assertEqual(a, b)

    def test_structseq(self):
        import time
        import os

        t = time.localtime()
        for proto in protocols:
            s = self.dumps(t, proto)
            u = self.loads(s)
            self.assertEqual(t, u)
            if hasattr(os, "stat"):
                t = os.stat(os.curdir)
                s = self.dumps(t, proto)
                u = self.loads(s)
                self.assertEqual(t, u)
            if hasattr(os, "statvfs"):
                t = os.statvfs(os.curdir)
                s = self.dumps(t, proto)
                u = self.loads(s)
                self.assertEqual(t, u)

    # Tests for protocol 2

    def test_proto(self):
        build_none = pickle.NONE + pickle.STOP
        for proto in protocols:
            expected = build_none
            if proto >= 2:
                expected = pickle.PROTO + bytes([proto]) + expected
            p = self.dumps(None, proto)
            self.assertEqual(p, expected)

        oob = protocols[-1] + 1     # a future protocol
        badpickle = pickle.PROTO + bytes([oob]) + build_none
        try:
            self.loads(badpickle)
        except ValueError as detail:
            self.assertTrue(str(detail).startswith(
                                            "unsupported pickle protocol"))
        else:
            self.fail("expected bad protocol number to raise ValueError")

    def test_long1(self):
        x = 12345678910111213141516178920
        for proto in protocols:
            s = self.dumps(x, proto)
            y = self.loads(s)
            self.assertEqual(x, y)
            self.assertEqual(opcode_in_pickle(pickle.LONG1, s), proto >= 2)

    def test_long4(self):
        x = 12345678910111213141516178920 << (256*8)
        for proto in protocols:
            s = self.dumps(x, proto)
            y = self.loads(s)
            self.assertEqual(x, y)
            self.assertEqual(opcode_in_pickle(pickle.LONG4, s), proto >= 2)

    def test_short_tuples(self):
        # Map (proto, len(tuple)) to expected opcode.
        expected_opcode = {(0, 0): pickle.TUPLE,
                           (0, 1): pickle.TUPLE,
                           (0, 2): pickle.TUPLE,
                           (0, 3): pickle.TUPLE,
                           (0, 4): pickle.TUPLE,

                           (1, 0): pickle.EMPTY_TUPLE,
                           (1, 1): pickle.TUPLE,
                           (1, 2): pickle.TUPLE,
                           (1, 3): pickle.TUPLE,
                           (1, 4): pickle.TUPLE,

                           (2, 0): pickle.EMPTY_TUPLE,
                           (2, 1): pickle.TUPLE1,
                           (2, 2): pickle.TUPLE2,
                           (2, 3): pickle.TUPLE3,
                           (2, 4): pickle.TUPLE,

                           (3, 0): pickle.EMPTY_TUPLE,
                           (3, 1): pickle.TUPLE1,
                           (3, 2): pickle.TUPLE2,
                           (3, 3): pickle.TUPLE3,
                           (3, 4): pickle.TUPLE,
                          }
        a = ()
        b = (1,)
        c = (1, 2)
        d = (1, 2, 3)
        e = (1, 2, 3, 4)
        for proto in protocols:
            for x in a, b, c, d, e:
                s = self.dumps(x, proto)
                y = self.loads(s)
                self.assertEqual(x, y, (proto, x, s, y))
                expected = expected_opcode[proto, len(x)]
                self.assertEqual(opcode_in_pickle(expected, s), True)

    def test_singletons(self):
        # Map (proto, singleton) to expected opcode.
        expected_opcode = {(0, None): pickle.NONE,
                           (1, None): pickle.NONE,
                           (2, None): pickle.NONE,
                           (3, None): pickle.NONE,

                           (0, True): pickle.INT,
                           (1, True): pickle.INT,
                           (2, True): pickle.NEWTRUE,
                           (3, True): pickle.NEWTRUE,

                           (0, False): pickle.INT,
                           (1, False): pickle.INT,
                           (2, False): pickle.NEWFALSE,
                           (3, False): pickle.NEWFALSE,
                          }
        for proto in protocols:
            for x in None, False, True:
                s = self.dumps(x, proto)
                y = self.loads(s)
                self.assertTrue(x is y, (proto, x, s, y))
                expected = expected_opcode[proto, x]
                self.assertEqual(opcode_in_pickle(expected, s), True)

    def test_newobj_tuple(self):
        x = MyTuple([1, 2, 3])
        x.foo = 42
        x.bar = "hello"
        for proto in protocols:
            s = self.dumps(x, proto)
            y = self.loads(s)
            self.assertEqual(tuple(x), tuple(y))
            self.assertEqual(x.__dict__, y.__dict__)

    def test_newobj_list(self):
        x = MyList([1, 2, 3])
        x.foo = 42
        x.bar = "hello"
        for proto in protocols:
            s = self.dumps(x, proto)
            y = self.loads(s)
            self.assertEqual(list(x), list(y))
            self.assertEqual(x.__dict__, y.__dict__)

    def test_newobj_generic(self):
        for proto in protocols:
            for C in myclasses:
                B = C.__base__
                x = C(C.sample)
                x.foo = 42
                s = self.dumps(x, proto)
                y = self.loads(s)
                detail = (proto, C, B, x, y, type(y))
                self.assertEqual(B(x), B(y), detail)
                self.assertEqual(x.__dict__, y.__dict__, detail)

    def test_newobj_proxies(self):
        # NEWOBJ should use the __class__ rather than the raw type
        classes = myclasses[:]
        # Cannot create weakproxies to these classes
        for c in (MyInt, MyTuple):
            classes.remove(c)
        for proto in protocols:
            for C in classes:
                B = C.__base__
                x = C(C.sample)
                x.foo = 42
                p = weakref.proxy(x)
                s = self.dumps(p, proto)
                y = self.loads(s)
                self.assertEqual(type(y), type(x))  # rather than type(p)
                detail = (proto, C, B, x, y, type(y))
                self.assertEqual(B(x), B(y), detail)
                self.assertEqual(x.__dict__, y.__dict__, detail)

    # Register a type with copyreg, with extension code extcode.  Pickle
    # an object of that type.  Check that the resulting pickle uses opcode
    # (EXT[124]) under proto 2, and not in proto 1.

    def produce_global_ext(self, extcode, opcode):
        e = ExtensionSaver(extcode)
        try:
            copyreg.add_extension(__name__, "MyList", extcode)
            x = MyList([1, 2, 3])
            x.foo = 42
            x.bar = "hello"

            # Dump using protocol 1 for comparison.
            s1 = self.dumps(x, 1)
            self.assertIn(__name__.encode("utf-8"), s1)
            self.assertIn(b"MyList", s1)
            self.assertEqual(opcode_in_pickle(opcode, s1), False)

            y = self.loads(s1)
            self.assertEqual(list(x), list(y))
            self.assertEqual(x.__dict__, y.__dict__)

            # Dump using protocol 2 for test.
            s2 = self.dumps(x, 2)
            self.assertNotIn(__name__.encode("utf-8"), s2)
            self.assertNotIn(b"MyList", s2)
            self.assertEqual(opcode_in_pickle(opcode, s2), True, repr(s2))

            y = self.loads(s2)
            self.assertEqual(list(x), list(y))
            self.assertEqual(x.__dict__, y.__dict__)

        finally:
            e.restore()

    def test_global_ext1(self):
        self.produce_global_ext(0x00000001, pickle.EXT1)  # smallest EXT1 code
        self.produce_global_ext(0x000000ff, pickle.EXT1)  # largest EXT1 code

    def test_global_ext2(self):
        self.produce_global_ext(0x00000100, pickle.EXT2)  # smallest EXT2 code
        self.produce_global_ext(0x0000ffff, pickle.EXT2)  # largest EXT2 code
        self.produce_global_ext(0x0000abcd, pickle.EXT2)  # check endianness

    def test_global_ext4(self):
        self.produce_global_ext(0x00010000, pickle.EXT4)  # smallest EXT4 code
        self.produce_global_ext(0x7fffffff, pickle.EXT4)  # largest EXT4 code
        self.produce_global_ext(0x12abcdef, pickle.EXT4)  # check endianness

    def test_list_chunking(self):
        n = 10  # too small to chunk
        x = list(range(n))
        for proto in protocols:
            s = self.dumps(x, proto)
            y = self.loads(s)
            self.assertEqual(x, y)
            num_appends = count_opcode(pickle.APPENDS, s)
            self.assertEqual(num_appends, proto > 0)

        n = 2500  # expect at least two chunks when proto > 0
        x = list(range(n))
        for proto in protocols:
            s = self.dumps(x, proto)
            y = self.loads(s)
            self.assertEqual(x, y)
            num_appends = count_opcode(pickle.APPENDS, s)
            if proto == 0:
                self.assertEqual(num_appends, 0)
            else:
                self.assertTrue(num_appends >= 2)

    def test_dict_chunking(self):
        n = 10  # too small to chunk
        x = dict.fromkeys(range(n))
        for proto in protocols:
            s = self.dumps(x, proto)
            self.assertIsInstance(s, bytes_types)
            y = self.loads(s)
            self.assertEqual(x, y)
            num_setitems = count_opcode(pickle.SETITEMS, s)
            self.assertEqual(num_setitems, proto > 0)

        n = 2500  # expect at least two chunks when proto > 0
        x = dict.fromkeys(range(n))
        for proto in protocols:
            s = self.dumps(x, proto)
            y = self.loads(s)
            self.assertEqual(x, y)
            num_setitems = count_opcode(pickle.SETITEMS, s)
            if proto == 0:
                self.assertEqual(num_setitems, 0)
            else:
                self.assertTrue(num_setitems >= 2)

    def test_simple_newobj(self):
        x = object.__new__(SimpleNewObj)  # avoid __init__
        x.abc = 666
        for proto in protocols:
            s = self.dumps(x, proto)
            self.assertEqual(opcode_in_pickle(pickle.NEWOBJ, s), proto >= 2)
            y = self.loads(s)   # will raise TypeError if __init__ called
            self.assertEqual(y.abc, 666)
            self.assertEqual(x.__dict__, y.__dict__)

    def test_newobj_list_slots(self):
        x = SlotList([1, 2, 3])
        x.foo = 42
        x.bar = "hello"
        s = self.dumps(x, 2)
        y = self.loads(s)
        self.assertEqual(list(x), list(y))
        self.assertEqual(x.__dict__, y.__dict__)
        self.assertEqual(x.foo, y.foo)
        self.assertEqual(x.bar, y.bar)

    def test_reduce_overrides_default_reduce_ex(self):
        for proto in protocols:
            x = REX_one()
            self.assertEqual(x._reduce_called, 0)
            s = self.dumps(x, proto)
            self.assertEqual(x._reduce_called, 1)
            y = self.loads(s)
            self.assertEqual(y._reduce_called, 0)

    def test_reduce_ex_called(self):
        for proto in protocols:
            x = REX_two()
            self.assertEqual(x._proto, None)
            s = self.dumps(x, proto)
            self.assertEqual(x._proto, proto)
            y = self.loads(s)
            self.assertEqual(y._proto, None)

    def test_reduce_ex_overrides_reduce(self):
        for proto in protocols:
            x = REX_three()
            self.assertEqual(x._proto, None)
            s = self.dumps(x, proto)
            self.assertEqual(x._proto, proto)
            y = self.loads(s)
            self.assertEqual(y._proto, None)

    def test_reduce_ex_calls_base(self):
        for proto in protocols:
            x = REX_four()
            self.assertEqual(x._proto, None)
            s = self.dumps(x, proto)
            self.assertEqual(x._proto, proto)
            y = self.loads(s)
            self.assertEqual(y._proto, proto)

    def test_reduce_calls_base(self):
        for proto in protocols:
            x = REX_five()
            self.assertEqual(x._reduce_called, 0)
            s = self.dumps(x, proto)
            self.assertEqual(x._reduce_called, 1)
            y = self.loads(s)
            self.assertEqual(y._reduce_called, 1)

    @no_tracing
    def test_bad_getattr(self):
        x = BadGetattr()
        for proto in 0, 1:
            self.assertRaises(RuntimeError, self.dumps, x, proto)
        # protocol 2 don't raise a RuntimeError.
        d = self.dumps(x, 2)

    def test_reduce_bad_iterator(self):
        # Issue4176: crash when 4th and 5th items of __reduce__()
        # are not iterators
        class C(object):
            def __reduce__(self):
                # 4th item is not an iterator
                return list, (), None, [], None
        class D(object):
            def __reduce__(self):
                # 5th item is not an iterator
                return dict, (), None, None, []

        # Protocol 0 is less strict and also accept iterables.
        for proto in protocols:
            try:
                self.dumps(C(), proto)
            except (pickle.PickleError):
                pass
            try:
                self.dumps(D(), proto)
            except (pickle.PickleError):
                pass

    def test_many_puts_and_gets(self):
        # Test that internal data structures correctly deal with lots of
        # puts/gets.
        keys = ("aaa" + str(i) for i in range(100))
        large_dict = dict((k, [4, 5, 6]) for k in keys)
        obj = [dict(large_dict), dict(large_dict), dict(large_dict)]

        for proto in protocols:
            dumped = self.dumps(obj, proto)
            loaded = self.loads(dumped)
            self.assertEqual(loaded, obj,
                             "Failed protocol %d: %r != %r"
                             % (proto, obj, loaded))

    def test_attribute_name_interning(self):
        # Test that attribute names of pickled objects are interned when
        # unpickling.
        for proto in protocols:
            x = C()
            x.foo = 42
            x.bar = "hello"
            s = self.dumps(x, proto)
            y = self.loads(s)
            x_keys = sorted(x.__dict__)
            y_keys = sorted(y.__dict__)
            for x_key, y_key in zip(x_keys, y_keys):
                self.assertIs(x_key, y_key)

    def test_unpickle_from_2x(self):
        # Unpickle non-trivial data from Python 2.x.
        loaded = self.loads(DATA3)
        self.assertEqual(loaded, set([1, 2]))
        loaded = self.loads(DATA4)
        self.assertEqual(type(loaded), type(range(0)))
        self.assertEqual(list(loaded), list(range(5)))
        loaded = self.loads(DATA5)
        self.assertEqual(type(loaded), SimpleCookie)
        self.assertEqual(list(loaded.keys()), ["key"])
        self.assertEqual(loaded["key"].value, "Set-Cookie: key=value")

    def test_pickle_to_2x(self):
        # Pickle non-trivial data with protocol 2, expecting that it yields
        # the same result as Python 2.x did.
        # NOTE: this test is a bit too strong since we can produce different
        # bytecode that 2.x will still understand.
        dumped = self.dumps(range(5), 2)
        self.assertEqual(dumped, DATA4)
        dumped = self.dumps(set([3]), 2)
        self.assertEqual(dumped, DATA6)

    def test_large_pickles(self):
        # Test the correctness of internal buffering routines when handling
        # large data.
        for proto in protocols:
            data = (1, min, b'xy' * (30 * 1024), len)
            dumped = self.dumps(data, proto)
            loaded = self.loads(dumped)
            self.assertEqual(len(loaded), len(data))
            self.assertEqual(loaded, data)

    def test_empty_bytestring(self):
        # issue 11286
        empty = self.loads(b'\x80\x03U\x00q\x00.', encoding='koi8-r')
        self.assertEqual(empty, '')

    def test_int_pickling_efficiency(self):
        # Test compacity of int representation (see issue #12744)
        for proto in protocols:
            sizes = [len(self.dumps(2**n, proto)) for n in range(70)]
            # the size function is monotonic
            self.assertEqual(sorted(sizes), sizes)
            if proto >= 2:
                self.assertLessEqual(sizes[-1], 14)

    def check_negative_32b_binXXX(self, dumped):
        if sys.maxsize > 2**32:
            self.skipTest("test is only meaningful on 32-bit builds")
        # XXX Pure Python pickle reads lengths as signed and passes
        # them directly to read() (hence the EOFError)
        with self.assertRaises((pickle.UnpicklingError, EOFError,
                                ValueError, OverflowError)):
            self.loads(dumped)

    def test_negative_32b_binbytes(self):
        # On 32-bit builds, a BINBYTES of 2**31 or more is refused
        self.check_negative_32b_binXXX(b'\x80\x03B\xff\xff\xff\xffxyzq\x00.')

    def test_negative_32b_binunicode(self):
        # On 32-bit builds, a BINUNICODE of 2**31 or more is refused
        self.check_negative_32b_binXXX(b'\x80\x03X\xff\xff\xff\xffxyzq\x00.')

    def test_negative_put(self):
        # Issue #12847
        dumped = b'Va\np-1\n.'
        self.assertRaises(ValueError, self.loads, dumped)

    def test_negative_32b_binput(self):
        # Issue #12847
        if sys.maxsize > 2**32:
            self.skipTest("test is only meaningful on 32-bit builds")
        dumped = b'\x80\x03X\x01\x00\x00\x00ar\xff\xff\xff\xff.'
        self.assertRaises(ValueError, self.loads, dumped)


class BigmemPickleTests(unittest.TestCase):

    # Binary protocols can serialize longs of up to 2GB-1

    @bigmemtest(size=_2G, memuse=1 + 1, dry_run=False)
    def test_huge_long_32b(self, size):
        data = 1 << (8 * size)
        try:
            for proto in protocols:
                if proto < 2:
                    continue
                with self.assertRaises((ValueError, OverflowError)):
                    self.dumps(data, protocol=proto)
        finally:
            data = None

    # Protocol 3 can serialize up to 4GB-1 as a bytes object
    # (older protocols don't have a dedicated opcode for bytes and are
    # too inefficient)

    @bigmemtest(size=_2G, memuse=1 + 1, dry_run=False)
    def test_huge_bytes_32b(self, size):
        data = b"abcd" * (size // 4)
        try:
            for proto in protocols:
                if proto < 3:
                    continue
                try:
                    pickled = self.dumps(data, protocol=proto)
                    self.assertTrue(b"abcd" in pickled[:15])
                    self.assertTrue(b"abcd" in pickled[-15:])
                finally:
                    pickled = None
        finally:
            data = None

    @bigmemtest(size=_4G, memuse=1 + 1, dry_run=False)
    def test_huge_bytes_64b(self, size):
        data = b"a" * size
        try:
            for proto in protocols:
                if proto < 3:
                    continue
                with self.assertRaises((ValueError, OverflowError)):
                    self.dumps(data, protocol=proto)
        finally:
            data = None

    # All protocols use 1-byte per printable ASCII character; we add another
    # byte because the encoded form has to be copied into the internal buffer.

    @bigmemtest(size=_2G, memuse=2 + character_size, dry_run=False)
    def test_huge_str_32b(self, size):
        data = "abcd" * (size // 4)
        try:
            for proto in protocols:
                try:
                    pickled = self.dumps(data, protocol=proto)
                    self.assertTrue(b"abcd" in pickled[:15])
                    self.assertTrue(b"abcd" in pickled[-15:])
                finally:
                    pickled = None
        finally:
            data = None

    # BINUNICODE (protocols 1, 2 and 3) cannot carry more than
    # 2**32 - 1 bytes of utf-8 encoded unicode.

    @bigmemtest(size=_4G, memuse=1 + character_size, dry_run=False)
    def test_huge_str_64b(self, size):
        data = "a" * size
        try:
            for proto in protocols:
                if proto == 0:
                    continue
                with self.assertRaises((ValueError, OverflowError)):
                    self.dumps(data, protocol=proto)
        finally:
            data = None


# Test classes for reduce_ex

class REX_one(object):
    _reduce_called = 0
    def __reduce__(self):
        self._reduce_called = 1
        return REX_one, ()
    # No __reduce_ex__ here, but inheriting it from object

class REX_two(object):
    _proto = None
    def __reduce_ex__(self, proto):
        self._proto = proto
        return REX_two, ()
    # No __reduce__ here, but inheriting it from object

class REX_three(object):
    _proto = None
    def __reduce_ex__(self, proto):
        self._proto = proto
        return REX_two, ()
    def __reduce__(self):
        raise TestFailed("This __reduce__ shouldn't be called")

class REX_four(object):
    _proto = None
    def __reduce_ex__(self, proto):
        self._proto = proto
        return object.__reduce_ex__(self, proto)
    # Calling base class method should succeed

class REX_five(object):
    _reduce_called = 0
    def __reduce__(self):
        self._reduce_called = 1
        return object.__reduce__(self)
    # This one used to fail with infinite recursion

# Test classes for newobj

class MyInt(int):
    sample = 1

class MyFloat(float):
    sample = 1.0

class MyComplex(complex):
    sample = 1.0 + 0.0j

class MyStr(str):
    sample = "hello"

class MyUnicode(str):
    sample = "hello \u1234"

class MyTuple(tuple):
    sample = (1, 2, 3)

class MyList(list):
    sample = [1, 2, 3]

class MyDict(dict):
    sample = {"a": 1, "b": 2}

myclasses = [MyInt, MyFloat,
             MyComplex,
             MyStr, MyUnicode,
             MyTuple, MyList, MyDict]


class SlotList(MyList):
    __slots__ = ["foo"]

class SimpleNewObj(object):
    def __init__(self, a, b, c):
        # raise an error, to make sure this isn't called
        raise TypeError("SimpleNewObj.__init__() didn't expect to get called")

class BadGetattr:
    def __getattr__(self, key):
        self.foo


class AbstractPickleModuleTests(unittest.TestCase):

    def test_dump_closed_file(self):
        import os
        f = open(TESTFN, "wb")
        try:
            f.close()
            self.assertRaises(ValueError, pickle.dump, 123, f)
        finally:
            os.remove(TESTFN)

    def test_load_closed_file(self):
        import os
        f = open(TESTFN, "wb")
        try:
            f.close()
            self.assertRaises(ValueError, pickle.dump, 123, f)
        finally:
            os.remove(TESTFN)

    def test_load_from_and_dump_to_file(self):
        stream = io.BytesIO()
        data = [123, {}, 124]
        pickle.dump(data, stream)
        stream.seek(0)
        unpickled = pickle.load(stream)
        self.assertEqual(unpickled, data)

    def test_highest_protocol(self):
        # Of course this needs to be changed when HIGHEST_PROTOCOL changes.
        self.assertEqual(pickle.HIGHEST_PROTOCOL, 3)

    def test_callapi(self):
        f = io.BytesIO()
        # With and without keyword arguments
        pickle.dump(123, f, -1)
        pickle.dump(123, file=f, protocol=-1)
        pickle.dumps(123, -1)
        pickle.dumps(123, protocol=-1)
        pickle.Pickler(f, -1)
        pickle.Pickler(f, protocol=-1)

    def test_bad_init(self):
        # Test issue3664 (pickle can segfault from a badly initialized Pickler).
        # Override initialization without calling __init__() of the superclass.
        class BadPickler(pickle.Pickler):
            def __init__(self): pass

        class BadUnpickler(pickle.Unpickler):
            def __init__(self): pass

        self.assertRaises(pickle.PicklingError, BadPickler().dump, 0)
        self.assertRaises(pickle.UnpicklingError, BadUnpickler().load)

    def test_bad_input(self):
        # Test issue4298
        s = bytes([0x58, 0, 0, 0, 0x54])
        self.assertRaises(EOFError, pickle.loads, s)
        # Test issue7455
        s = b'0'
        self.assertRaises(pickle.UnpicklingError, pickle.loads, s)


class AbstractPersistentPicklerTests(unittest.TestCase):

    # This class defines persistent_id() and persistent_load()
    # functions that should be used by the pickler.  All even integers
    # are pickled using persistent ids.

    def persistent_id(self, object):
        if isinstance(object, int) and object % 2 == 0:
            self.id_count += 1
            return str(object)
        else:
            return None

    def persistent_load(self, oid):
        self.load_count += 1
        object = int(oid)
        assert object % 2 == 0
        return object

    def test_persistence(self):
        self.id_count = 0
        self.load_count = 0
        L = list(range(10))
        self.assertEqual(self.loads(self.dumps(L)), L)
        self.assertEqual(self.id_count, 5)
        self.assertEqual(self.load_count, 5)

    def test_bin_persistence(self):
        self.id_count = 0
        self.load_count = 0
        L = list(range(10))
        self.assertEqual(self.loads(self.dumps(L, 1)), L)
        self.assertEqual(self.id_count, 5)
        self.assertEqual(self.load_count, 5)


class AbstractPicklerUnpicklerObjectTests(unittest.TestCase):

    pickler_class = None
    unpickler_class = None

    def setUp(self):
        assert self.pickler_class
        assert self.unpickler_class

    def test_clear_pickler_memo(self):
        # To test whether clear_memo() has any effect, we pickle an object,
        # then pickle it again without clearing the memo; the two serialized
        # forms should be different. If we clear_memo() and then pickle the
        # object again, the third serialized form should be identical to the
        # first one we obtained.
        data = ["abcdefg", "abcdefg", 44]
        f = io.BytesIO()
        pickler = self.pickler_class(f)

        pickler.dump(data)
        first_pickled = f.getvalue()

        # Reset StringIO object.
        f.seek(0)
        f.truncate()

        pickler.dump(data)
        second_pickled = f.getvalue()

        # Reset the Pickler and StringIO objects.
        pickler.clear_memo()
        f.seek(0)
        f.truncate()

        pickler.dump(data)
        third_pickled = f.getvalue()

        self.assertNotEqual(first_pickled, second_pickled)
        self.assertEqual(first_pickled, third_pickled)

    def test_priming_pickler_memo(self):
        # Verify that we can set the Pickler's memo attribute.
        data = ["abcdefg", "abcdefg", 44]
        f = io.BytesIO()
        pickler = self.pickler_class(f)

        pickler.dump(data)
        first_pickled = f.getvalue()

        f = io.BytesIO()
        primed = self.pickler_class(f)
        primed.memo = pickler.memo

        primed.dump(data)
        primed_pickled = f.getvalue()

        self.assertNotEqual(first_pickled, primed_pickled)

    def test_priming_unpickler_memo(self):
        # Verify that we can set the Unpickler's memo attribute.
        data = ["abcdefg", "abcdefg", 44]
        f = io.BytesIO()
        pickler = self.pickler_class(f)

        pickler.dump(data)
        first_pickled = f.getvalue()

        f = io.BytesIO()
        primed = self.pickler_class(f)
        primed.memo = pickler.memo

        primed.dump(data)
        primed_pickled = f.getvalue()

        unpickler = self.unpickler_class(io.BytesIO(first_pickled))
        unpickled_data1 = unpickler.load()

        self.assertEqual(unpickled_data1, data)

        primed = self.unpickler_class(io.BytesIO(primed_pickled))
        primed.memo = unpickler.memo
        unpickled_data2 = primed.load()

        primed.memo.clear()

        self.assertEqual(unpickled_data2, data)
        self.assertTrue(unpickled_data2 is unpickled_data1)

    def test_reusing_unpickler_objects(self):
        data1 = ["abcdefg", "abcdefg", 44]
        f = io.BytesIO()
        pickler = self.pickler_class(f)
        pickler.dump(data1)
        pickled1 = f.getvalue()

        data2 = ["abcdefg", 44, 44]
        f = io.BytesIO()
        pickler = self.pickler_class(f)
        pickler.dump(data2)
        pickled2 = f.getvalue()

        f = io.BytesIO()
        f.write(pickled1)
        f.seek(0)
        unpickler = self.unpickler_class(f)
        self.assertEqual(unpickler.load(), data1)

        f.seek(0)
        f.truncate()
        f.write(pickled2)
        f.seek(0)
        self.assertEqual(unpickler.load(), data2)

    def _check_multiple_unpicklings(self, ioclass):
        for proto in protocols:
            data1 = [(x, str(x)) for x in range(2000)] + [b"abcde", len]
            f = ioclass()
            pickler = self.pickler_class(f, protocol=proto)
            pickler.dump(data1)
            pickled = f.getvalue()

            N = 5
            f = ioclass(pickled * N)
            unpickler = self.unpickler_class(f)
            for i in range(N):
                if f.seekable():
                    pos = f.tell()
                self.assertEqual(unpickler.load(), data1)
                if f.seekable():
                    self.assertEqual(f.tell(), pos + len(pickled))
            self.assertRaises(EOFError, unpickler.load)

    def test_multiple_unpicklings_seekable(self):
        self._check_multiple_unpicklings(io.BytesIO)

    def test_multiple_unpicklings_unseekable(self):
        self._check_multiple_unpicklings(UnseekableIO)

    def test_unpickling_buffering_readline(self):
        # Issue #12687: the unpickler's buffering logic could fail with
        # text mode opcodes.
        data = list(range(10))
        for proto in protocols:
            for buf_size in range(1, 11):
                f = io.BufferedRandom(io.BytesIO(), buffer_size=buf_size)
                pickler = self.pickler_class(f, protocol=proto)
                pickler.dump(data)
                f.seek(0)
                unpickler = self.unpickler_class(f)
                self.assertEqual(unpickler.load(), data)


if __name__ == "__main__":
    # Print some stuff that can be used to rewrite DATA{0,1,2}
    from pickletools import dis
    x = create_data()
    for i in range(3):
        p = pickle.dumps(x, i)
        print("DATA{0} = (".format(i))
        for j in range(0, len(p), 20):
            b = bytes(p[j:j+20])
            print("    {0!r}".format(b))
        print(")")
        print()
        print("# Disassembly of DATA{0}".format(i))
        print("DATA{0}_DIS = \"\"\"\\".format(i))
        dis(p)
        print("\"\"\"")
        print()<|MERGE_RESOLUTION|>--- conflicted
+++ resolved
@@ -8,13 +8,8 @@
 from http.cookies import SimpleCookie
 
 from test.support import (
-<<<<<<< HEAD
     TestFailed, TESTFN, run_with_locale, no_tracing,
-    _2G, _4G, precisionbigmemtest,
-=======
-    TestFailed, TESTFN, run_with_locale,
     _2G, _4G, bigmemtest,
->>>>>>> 94190bb6
     )
 
 from pickle import bytes_types
